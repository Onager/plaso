#!/usr/bin/env python3
# -*- coding: utf-8 -*-
"""Tests for the Windows XML EventLog (EVTX) parser."""

from __future__ import unicode_literals

import unittest

from plaso.formatters import winevtx as _  # pylint: disable=unused-import
from plaso.lib import definitions
from plaso.parsers import winevtx

from tests.parsers import test_lib


class WinEvtxParserTest(test_lib.ParserTestCase):
  """Tests for the Windows XML EventLog (EVTX) parser."""

  def testParse(self):
    """Tests the Parse function."""
    parser = winevtx.WinEvtxParser()
    storage_writer = self._ParseFile(['System.evtx'], parser)

    self.assertEqual(storage_writer.number_of_warnings, 0)

    # Windows Event Viewer Log (EVTX) information:
    #   Version                     : 3.1
    #   Number of records           : 1601
    #   Number of recovered records : 0
    #   Log type                    : System

    self.assertEqual(storage_writer.number_of_events, 3202)

    events = list(storage_writer.GetEvents())

    # Event number        : 12049
    # Written time        : Mar 14, 2012 04:17:43.354562700 UTC
    # Event level         : Information (4)
    # Computer name       : WKS-WIN764BITB.shieldbase.local
    # Provider identifier : {fc65ddd8-d6ef-4962-83d5-6e5cfe9ce148}
    # Source name         : Microsoft-Windows-Eventlog
    # Event identifier    : 0x00000069 (105)
    # Number of strings   : 2
    # String: 1           : System
    # String: 2           : C:\Windows\System32\Winevt\Logs\
    #                     : Archive-System-2012-03-14-04-17-39-932.evtx

    event = events[0]

    event_data = self._GetEventDataOfEvent(storage_writer, event)
    self.assertEqual(event_data.record_number, 12049)
    self.assertEqual(
        event_data.computer_name, 'WKS-WIN764BITB.shieldbase.local')
    self.assertEqual(event_data.source_name, 'Microsoft-Windows-Eventlog')
    self.assertEqual(event_data.event_level, 4)
    self.assertEqual(event_data.event_identifier, 105)

    self.assertEqual(event_data.strings[0], 'System')

    expected_string = (
        'C:\\Windows\\System32\\Winevt\\Logs\\'
        'Archive-System-2012-03-14-04-17-39-932.evtx')

    self.assertEqual(event_data.strings[1], expected_string)

    event = events[2]

    self.CheckTimestamp(event.timestamp, '2012-03-14 04:17:38.276340')
    self.assertEqual(
        event.timestamp_desc, definitions.TIME_DESCRIPTION_WRITTEN)

    event_data = self._GetEventDataOfEvent(storage_writer, event)

    expected_xml_string = (
        '<Event xmlns="http://schemas.microsoft.com/win/2004/08/events/'
        'event">\n'
        '  <System>\n'
        '    <Provider Name="Service Control Manager" '
        'Guid="{555908d1-a6d7-4695-8e1e-26931d2012f4}" '
        'EventSourceName="Service Control Manager"/>\n'
        '    <EventID Qualifiers="16384">7036</EventID>\n'
        '    <Version>0</Version>\n'
        '    <Level>4</Level>\n'
        '    <Task>0</Task>\n'
        '    <Opcode>0</Opcode>\n'
        '    <Keywords>0x8080000000000000</Keywords>\n'
        '    <TimeCreated SystemTime="2012-03-14T04:17:38.276340200Z"/>\n'
        '    <EventRecordID>12050</EventRecordID>\n'
        '    <Correlation/>\n'
        '    <Execution ProcessID="548" ThreadID="1340"/>\n'
        '    <Channel>System</Channel>\n'
        '    <Computer>WKS-WIN764BITB.shieldbase.local</Computer>\n'
        '    <Security/>\n'
        '  </System>\n'
        '  <EventData>\n'
        '    <Data Name="param1">Windows Modules Installer</Data>\n'
        '    <Data Name="param2">stopped</Data>\n'
        '    <Binary>540072007500730074006500640049006E007300740061006C006C00'
        '650072002F0031000000</Binary>\n'
        '  </EventData>\n'
        '</Event>\n')

    self.assertEqual(event_data.xml_string, expected_xml_string)

    expected_message = (
        '[7036 / 0x1b7c] '
        'Source Name: Service Control Manager '
        'Message string: The Windows Modules Installer service entered '
        'the stopped state. '
        'Strings: [\'Windows Modules Installer\', \'stopped\', '
        '\'540072007500730074006500640049006E00'
        '7300740061006C006C00650072002F0031000000\'] '
        'Computer Name: WKS-WIN764BITB.shieldbase.local '
        'Record Number: 12050 '
        'Event Level: 4'
    )

    expected_short_message = (
        '[7036 / 0x1b7c] '
        'Strings: [\'Windows Modules Installer\', \'stopped\', '
        '\'5400720075...')

    self._TestGetMessageStrings(
        event_data, expected_message, expected_short_message)

  def testParseTruncated(self):
    """Tests the Parse function on a truncated file."""
    parser = winevtx.WinEvtxParser()
    # Be aware of System2.evtx file, it was manually shortened so it probably
    # contains invalid log at the end.
    storage_writer = self._ParseFile(['System2.evtx'], parser)

    self.assertEqual(storage_writer.number_of_warnings, 0)
<<<<<<< HEAD
    self.assertEqual(storage_writer.number_of_events, 194)
=======
    self.assertEqual(storage_writer.number_of_events, 388)
>>>>>>> 21063447

    events = list(storage_writer.GetEvents())

    event = events[356]

    event_data = self._GetEventDataOfEvent(storage_writer, event)

    expected_strings_parsed = [
        ('source_user_id', 'S-1-5-18'),
        ('source_user_name', 'GREENDALEGOLD$'),
        ('target_machine_ip', '-'),
        ('target_machine_name', None),
        ('target_user_id', 'S-1-5-18'),
        ('target_user_name', 'SYSTEM')]

    strings_parsed = sorted(event_data.strings_parsed.items())
    self.assertEqual(strings_parsed, expected_strings_parsed)

    self.assertEqual(event_data.event_identifier, 4624)

    event = events[360]

    event_data = self._GetEventDataOfEvent(storage_writer, event)

    expected_strings_parsed = [
        ('source_user_id', 'S-1-5-21-1539974973-2753941131-3212641383-1000'),
        ('source_user_name', 'gold_administrator'),
        ('target_machine_ip', '-'),
        ('target_machine_name', 'DC1.internal.greendale.edu'),
        ('target_user_name', 'administrator')]

    strings_parsed = sorted(event_data.strings_parsed.items())
    self.assertEqual(strings_parsed, expected_strings_parsed)

    self.assertEqual(event_data.event_identifier, 4648)


if __name__ == '__main__':
  unittest.main()<|MERGE_RESOLUTION|>--- conflicted
+++ resolved
@@ -131,11 +131,7 @@
     storage_writer = self._ParseFile(['System2.evtx'], parser)
 
     self.assertEqual(storage_writer.number_of_warnings, 0)
-<<<<<<< HEAD
-    self.assertEqual(storage_writer.number_of_events, 194)
-=======
     self.assertEqual(storage_writer.number_of_events, 388)
->>>>>>> 21063447
 
     events = list(storage_writer.GetEvents())
 
