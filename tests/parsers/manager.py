#!/usr/bin/env python3
# -*- coding: utf-8 -*-
"""Tests for the parsers manager."""

from __future__ import unicode_literals

import unittest

from plaso.parsers import interface
from plaso.parsers import manager
from plaso.parsers import plugins

from tests import test_lib as shared_test_lib


class TestParser(interface.BaseParser):
  """Test parser."""

  NAME = 'test_parser'
  DESCRIPTION = 'Test parser.'

  # pylint: disable=unused-argument
  def Parse(self, parser_mediator, **kwargs):
    """Parses the file entry and extracts events.

    Args:
      parser_mediator (ParserMediator): parser mediator.
    """
    return


class TestParserWithPlugins(interface.BaseParser):
  """Test parser with plugins."""

  NAME = 'test_parser_with_plugins'
  DESCRIPTION = 'Test parser with plugins.'

  _plugin_classes = {}

  # pylint: disable=unused-argument
  def Parse(self, parser_mediator, **kwargs):
    """Parses the file entry and extracts events.

    Args:
      parser_mediator (ParserMediator): parser mediator.
    """
    return


class TestPlugin(plugins.BasePlugin):
  """Test plugin."""

  NAME = 'test_plugin'
  DESCRIPTION = 'Test plugin.'

  # pylint: disable=unused-argument
  def Process(self, parser_mediator, **kwargs):
    """Evaluates if this is the correct plugin and processes data accordingly.

    Args:
      parser_mediator (ParserMediator): parser mediator.
      kwargs (dict[str, object]): Depending on the plugin they may require
          different sets of arguments to be able to evaluate whether or not
          this is the correct plugin.

    Raises:
      ValueError: When there are unused keyword arguments.
    """
    return


class ParsersManagerTest(shared_test_lib.BaseTestCase):
  """Tests for the parsers manager."""

  # pylint: disable=protected-access

  # TODO: add tests for CreateSignatureScanner.

  def testParserRegistration(self):
    """Tests the RegisterParser and DeregisterParser functions."""
    number_of_parsers = len(manager.ParsersManager._parser_classes)

    manager.ParsersManager.RegisterParser(TestParser)
    self.assertEqual(
        len(manager.ParsersManager._parser_classes),
        number_of_parsers + 1)

    with self.assertRaises(KeyError):
      manager.ParsersManager.RegisterParser(TestParser)

    manager.ParsersManager.DeregisterParser(TestParser)
    self.assertEqual(
        len(manager.ParsersManager._parser_classes),
        number_of_parsers)

  # TODO: add tests for GetFormatsWithSignatures.

  def testCheckParserNames(self):
    """Tests the CheckFilterExpression function."""
    TestParserWithPlugins.RegisterPlugin(TestPlugin)
    manager.ParsersManager.RegisterParser(TestParserWithPlugins)
    manager.ParsersManager.RegisterParser(TestParser)

    try:
      expression_invalid_and_valid_names = 'non_existent,test_parser'
      expected_valid_elements = set(['test_parser'])
      expected_invalid_elements = set(['non_existent'])
      valid_elements, invalid_elements = (
          manager.ParsersManager.CheckFilterExpression(
              expression_invalid_and_valid_names))
      self.assertEqual(expected_valid_elements, valid_elements)
      self.assertEqual(expected_invalid_elements, invalid_elements)

      expression_invalid_and_valid_names_with_negation = (
          '!test_parser,!non_existent')
      expected_valid_elements = set(['!test_parser'])
      expected_invalid_elements = set(['!non_existent'])
      valid_elements, invalid_elements = (
          manager.ParsersManager.CheckFilterExpression(
              expression_invalid_and_valid_names_with_negation))
      self.assertEqual(expected_valid_elements, valid_elements)
      self.assertEqual(expected_invalid_elements, invalid_elements)

      expression_with_plugins = (
          '!test_parser_with_plugins/test_plugin,'
          'test_parser_with_plugins/non_existent')
      expected_valid_elements = set(['!test_parser_with_plugins/test_plugin'])
      expected_invalid_elements = set(['test_parser_with_plugins/non_existent'])
      valid_elements, invalid_elements = (
          manager.ParsersManager.CheckFilterExpression(expression_with_plugins))
      self.assertEqual(expected_valid_elements, valid_elements)
      self.assertEqual(expected_invalid_elements, invalid_elements)

      none_expression = None
      all_parser_names = manager.ParsersManager._parser_classes.keys()
      expected_valid_elements = set(all_parser_names)
      expected_invalid_elements = set()
      valid_elements, invalid_elements = (
          manager.ParsersManager.CheckFilterExpression(
              none_expression))
      self.assertEqual(expected_valid_elements, valid_elements)
      self.assertEqual(expected_invalid_elements, invalid_elements)

    # Degister parsers to ensure unrelated tests don't fail.
    finally:
      manager.ParsersManager.DeregisterParser(TestParser)
      manager.ParsersManager.DeregisterParser(TestParserWithPlugins)
      TestParserWithPlugins.DeregisterPlugin(TestPlugin)

  def testGetNamesOfParsersWithPlugins(self):
    """Tests the GetNamesOfParsersWithPlugins function."""
    parsers_names = manager.ParsersManager.GetNamesOfParsersWithPlugins()

    self.assertGreaterEqual(len(parsers_names), 1)

    self.assertIn('winreg', parsers_names)

  def testGetParserAndPluginNames(self):
    """Tests the GetParserAndPluginNames function."""
    TestParserWithPlugins.RegisterPlugin(TestPlugin)
    manager.ParsersManager.RegisterParser(TestParserWithPlugins)
    manager.ParsersManager.RegisterParser(TestParser)

    parser_names = manager.ParsersManager.GetParserAndPluginNames(
        parser_filter_expression='test_parser')
    self.assertEqual(parser_names, ['test_parser'])

    parser_names = manager.ParsersManager.GetParserAndPluginNames(
        parser_filter_expression='!test_parser')
    self.assertNotIn('test_parser', parser_names)

    expected_parser_names = [
        'test_parser_with_plugins',
        'test_parser_with_plugins/test_plugin']
    parser_names = manager.ParsersManager.GetParserAndPluginNames(
        parser_filter_expression='test_parser_with_plugins/test_plugin')
    self.assertEqual(parser_names, expected_parser_names)

    # Test with a parser name, not using plugin names.
    expected_parser_names = [
        'test_parser_with_plugins',
        'test_parser_with_plugins/test_plugin']
    parser_names = manager.ParsersManager.GetParserAndPluginNames(
        parser_filter_expression='test_parser_with_plugins')
    self.assertEqual(parser_names, expected_parser_names)

    TestParserWithPlugins.DeregisterPlugin(TestPlugin)
    manager.ParsersManager.DeregisterParser(TestParserWithPlugins)
    manager.ParsersManager.DeregisterParser(TestParser)

<<<<<<< HEAD
    # Test with a preset name.
    test_file_path = self._GetTestFilePath(['presets.yaml'])
    self._SkipIfPathNotExists(test_file_path)

    manager.ParsersManager.ReadPresetsFromFile(test_file_path)

    parser_names = manager.ParsersManager.GetParserAndPluginNames(
        parser_filter_expression='win_gen')
    self.assertIn('lnk', parser_names)

=======
>>>>>>> 21063447
  def testGetParserPluginsInformation(self):
    """Tests the GetParserPluginsInformation function."""
    plugins_information = manager.ParsersManager.GetParserPluginsInformation()

    self.assertGreaterEqual(len(plugins_information), 1)

    available_parser_names = [name for name, _ in plugins_information]
    self.assertIn('olecf_default', available_parser_names)

  def testGetParserObjectByName(self):
    """Tests the GetParserObjectByName function."""
    manager.ParsersManager.RegisterParser(TestParser)

    parser = manager.ParsersManager.GetParserObjectByName(
        'test_parser')
    self.assertIsNotNone(parser)
    self.assertEqual(parser.NAME, 'test_parser')

    parser = manager.ParsersManager.GetParserObjectByName('bogus')
    self.assertIsNone(parser)

    manager.ParsersManager.DeregisterParser(TestParser)

  def testGetParserObjects(self):
    """Tests the GetParserObjects function."""
    TestParserWithPlugins.RegisterPlugin(TestPlugin)
    manager.ParsersManager.RegisterParser(TestParserWithPlugins)
    manager.ParsersManager.RegisterParser(TestParser)

    parser_names = []
    parsers = manager.ParsersManager.GetParserObjects(
        parser_filter_expression='test_parser')
    for _, parser in iter(parsers.items()):
      parser_names.append(parser.NAME)
    self.assertEqual(parser_names, ['test_parser'])

    parser_names = []
    parsers = manager.ParsersManager.GetParserObjects(
        parser_filter_expression='!test_parser')
    for _, parser in iter(parsers.items()):
      parser_names.append(parser.NAME)
    self.assertNotEqual(len(parser_names), 0)
    self.assertNotIn('test_parser', parser_names)

    parser_names = []
    parsers = manager.ParsersManager.GetParserObjects(
        parser_filter_expression='test_parser_with_plugins/test_plugin')
    for _, parser in iter(parsers.items()):
      parser_names.append(parser.NAME)
    self.assertEqual(parser_names, ['test_parser_with_plugins'])

    # Test with a parser name, not using plugin names.
    parser_names = []
    parsers = manager.ParsersManager.GetParserObjects(
        parser_filter_expression='test_parser_with_plugins')
    for _, parser in iter(parsers.items()):
      parser_names.append(parser.NAME)
    self.assertEqual(parser_names, ['test_parser_with_plugins'])

    TestParserWithPlugins.DeregisterPlugin(TestPlugin)
    manager.ParsersManager.DeregisterParser(TestParserWithPlugins)
    manager.ParsersManager.DeregisterParser(TestParser)

  def testGetParsers(self):
    """Tests the _GetParsers function."""
    TestParserWithPlugins.RegisterPlugin(TestPlugin)
    manager.ParsersManager.RegisterParser(TestParserWithPlugins)
    manager.ParsersManager.RegisterParser(TestParser)

    parser_names = []
    for _, parser_class in manager.ParsersManager._GetParsers(
        parser_filter_expression='test_parser'):
      parser_names.append(parser_class.NAME)
    self.assertEqual(parser_names, ['test_parser'])

    parser_names = []
    for _, parser_class in manager.ParsersManager._GetParsers(
        parser_filter_expression='!test_parser'):
      parser_names.append(parser_class.NAME)
    self.assertNotEqual(len(parser_names), 0)
    self.assertNotIn('test_parser', parser_names)

    parser_names = []
    for _, parser_class in manager.ParsersManager._GetParsers(
        parser_filter_expression='test_parser_with_plugins/test_plugin'):
      parser_names.append(parser_class.NAME)
    self.assertEqual(parser_names, ['test_parser_with_plugins'])

    # Test with a parser name, not using plugin names.
    parser_names = []
    for _, parser_class in manager.ParsersManager._GetParsers(
        parser_filter_expression='test_parser_with_plugins'):
      parser_names.append(parser_class.NAME)
    self.assertEqual(parser_names, ['test_parser_with_plugins'])

    TestParserWithPlugins.DeregisterPlugin(TestPlugin)
    manager.ParsersManager.DeregisterParser(TestParserWithPlugins)
    manager.ParsersManager.DeregisterParser(TestParser)

<<<<<<< HEAD
    # Test with a preset name.
    test_file_path = self._GetTestFilePath(['presets.yaml'])
    self._SkipIfPathNotExists(test_file_path)

    manager.ParsersManager.ReadPresetsFromFile(test_file_path)

    expected_parser_names = [
        'bencode', 'binary_cookies', 'chrome_cache', 'chrome_preferences',
        'czip', 'esedb', 'filestat', 'firefox_cache', 'gdrive_synclog',
        'java_idx', 'lnk', 'mcafee_protection', 'msiecf', 'olecf',
        'opera_global', 'opera_typed_history', 'pe', 'plist', 'prefetch',
        'sccm', 'skydrive_log', 'skydrive_log_old', 'sqlite',
        'symantec_scanlog', 'usnjrnl', 'winfirewall', 'winjob', 'winreg']

    parser_names = []
    for _, parser_class in manager.ParsersManager.GetParsers(
        parser_filter_expression='win_gen'):
      parser_names.append(parser_class.NAME)

    self.assertEqual(sorted(parser_names), expected_parser_names)

=======
>>>>>>> 21063447
  def testGetParsersInformation(self):
    """Tests the GetParsersInformation function."""
    manager.ParsersManager.RegisterParser(TestParser)

    parsers_information = manager.ParsersManager.GetParsersInformation()

    self.assertGreaterEqual(len(parsers_information), 1)

    available_parser_names = [name for name, _ in parsers_information]
    self.assertIn('test_parser', available_parser_names)

    manager.ParsersManager.DeregisterParser(TestParser)

  def testGetPresetsInformation(self):
    """Tests the GetPresetsInformation function."""
    test_file_path = self._GetTestFilePath(['presets.yaml'])
    self._SkipIfPathNotExists(test_file_path)

    manager.ParsersManager.ReadPresetsFromFile(test_file_path)

    parser_presets_information = manager.ParsersManager.GetPresetsInformation()
    self.assertGreaterEqual(len(parser_presets_information), 1)

    available_parser_names = [name for name, _ in parser_presets_information]
    self.assertIn('linux', available_parser_names)

  def testGetPlugins(self):
    """Tests the GetPlugins function."""
    TestParserWithPlugins.RegisterPlugin(TestPlugin)

    generator = TestParserWithPlugins.GetPlugins()
    plugin_tuples = list(generator)
    self.assertNotEqual(len(plugin_tuples), 0)
    self.assertIsNotNone(plugin_tuples[0])

    TestParserWithPlugins.DeregisterPlugin(TestPlugin)

<<<<<<< HEAD
  # TODO: add tests for GetPresetsForOperatingSystem.

=======
>>>>>>> 21063447
  def testPluginRegistration(self):
    """Tests the RegisterPlugin and DeregisterPlugin functions."""
    TestParserWithPlugins.RegisterPlugin(TestPlugin)
    self.assertEqual(
        len(TestParserWithPlugins._plugin_classes), 1)

    with self.assertRaises(KeyError):
      TestParserWithPlugins.RegisterPlugin(TestPlugin)

    TestParserWithPlugins.DeregisterPlugin(TestPlugin)
    self.assertEqual(
        len(TestParserWithPlugins._plugin_classes), 0)

  def testGetPluginObjectByName(self):
    """Tests the GetPluginObjectByName function."""
    TestParserWithPlugins.RegisterPlugin(TestPlugin)

    plugin = TestParserWithPlugins.GetPluginObjectByName('test_plugin')
    self.assertIsNotNone(plugin)

    plugin = TestParserWithPlugins.GetPluginObjectByName('bogus')
    self.assertIsNone(plugin)

    TestParserWithPlugins.DeregisterPlugin(TestPlugin)


if __name__ == '__main__':
  unittest.main()<|MERGE_RESOLUTION|>--- conflicted
+++ resolved
@@ -188,19 +188,6 @@
     manager.ParsersManager.DeregisterParser(TestParserWithPlugins)
     manager.ParsersManager.DeregisterParser(TestParser)
 
-<<<<<<< HEAD
-    # Test with a preset name.
-    test_file_path = self._GetTestFilePath(['presets.yaml'])
-    self._SkipIfPathNotExists(test_file_path)
-
-    manager.ParsersManager.ReadPresetsFromFile(test_file_path)
-
-    parser_names = manager.ParsersManager.GetParserAndPluginNames(
-        parser_filter_expression='win_gen')
-    self.assertIn('lnk', parser_names)
-
-=======
->>>>>>> 21063447
   def testGetParserPluginsInformation(self):
     """Tests the GetParserPluginsInformation function."""
     plugins_information = manager.ParsersManager.GetParserPluginsInformation()
@@ -300,30 +287,6 @@
     manager.ParsersManager.DeregisterParser(TestParserWithPlugins)
     manager.ParsersManager.DeregisterParser(TestParser)
 
-<<<<<<< HEAD
-    # Test with a preset name.
-    test_file_path = self._GetTestFilePath(['presets.yaml'])
-    self._SkipIfPathNotExists(test_file_path)
-
-    manager.ParsersManager.ReadPresetsFromFile(test_file_path)
-
-    expected_parser_names = [
-        'bencode', 'binary_cookies', 'chrome_cache', 'chrome_preferences',
-        'czip', 'esedb', 'filestat', 'firefox_cache', 'gdrive_synclog',
-        'java_idx', 'lnk', 'mcafee_protection', 'msiecf', 'olecf',
-        'opera_global', 'opera_typed_history', 'pe', 'plist', 'prefetch',
-        'sccm', 'skydrive_log', 'skydrive_log_old', 'sqlite',
-        'symantec_scanlog', 'usnjrnl', 'winfirewall', 'winjob', 'winreg']
-
-    parser_names = []
-    for _, parser_class in manager.ParsersManager.GetParsers(
-        parser_filter_expression='win_gen'):
-      parser_names.append(parser_class.NAME)
-
-    self.assertEqual(sorted(parser_names), expected_parser_names)
-
-=======
->>>>>>> 21063447
   def testGetParsersInformation(self):
     """Tests the GetParsersInformation function."""
     manager.ParsersManager.RegisterParser(TestParser)
@@ -336,19 +299,6 @@
     self.assertIn('test_parser', available_parser_names)
 
     manager.ParsersManager.DeregisterParser(TestParser)
-
-  def testGetPresetsInformation(self):
-    """Tests the GetPresetsInformation function."""
-    test_file_path = self._GetTestFilePath(['presets.yaml'])
-    self._SkipIfPathNotExists(test_file_path)
-
-    manager.ParsersManager.ReadPresetsFromFile(test_file_path)
-
-    parser_presets_information = manager.ParsersManager.GetPresetsInformation()
-    self.assertGreaterEqual(len(parser_presets_information), 1)
-
-    available_parser_names = [name for name, _ in parser_presets_information]
-    self.assertIn('linux', available_parser_names)
 
   def testGetPlugins(self):
     """Tests the GetPlugins function."""
@@ -361,11 +311,6 @@
 
     TestParserWithPlugins.DeregisterPlugin(TestPlugin)
 
-<<<<<<< HEAD
-  # TODO: add tests for GetPresetsForOperatingSystem.
-
-=======
->>>>>>> 21063447
   def testPluginRegistration(self):
     """Tests the RegisterPlugin and DeregisterPlugin functions."""
     TestParserWithPlugins.RegisterPlugin(TestPlugin)
