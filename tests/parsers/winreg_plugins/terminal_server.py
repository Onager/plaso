--- conflicted
+++ resolved
@@ -88,15 +88,8 @@
 
     # This should just be the plugin name, as we're invoking it directly,
     # and not through the parser.
-<<<<<<< HEAD
-    self.assertEqual(event.parser, plugin.plugin_name)
-
-    self.assertEqual(event.data_type, 'windows:registry:mstsc:connection')
-    self.CheckTimestamp(event.timestamp, '2012-08-28 09:23:49.002031')
-=======
     self.assertEqual(event_data.parser, plugin.plugin_name)
     self.assertEqual(event_data.data_type, 'windows:registry:mstsc:connection')
->>>>>>> 21063447
 
     expected_message = (
         '[{0:s}\\myserver.com] '
@@ -108,13 +101,6 @@
 
     event = events[1]
 
-<<<<<<< HEAD
-    self.assertEqual(event.data_type, 'windows:registry:key_value')
-    self.CheckTimestamp(event.timestamp, '2012-08-28 09:23:49.002031')
-
-    expected_message = '[{0:s}] '.format(key_path)
-    self._TestGetMessageStrings(event, expected_message, expected_message)
-=======
     self.CheckTimestamp(event.timestamp, '2012-08-28 09:23:49.002031')
 
     event_data = self._GetEventDataOfEvent(storage_writer, event)
@@ -126,7 +112,6 @@
 
     self._TestGetMessageStrings(
         event_data, expected_message, expected_message)
->>>>>>> 21063447
 
 
 class DefaultTerminalServerClientMRUPluginTest(test_lib.RegistryPluginTestCase):
@@ -186,15 +171,8 @@
 
     # This should just be the plugin name, as we're invoking it directly,
     # and not through the parser.
-<<<<<<< HEAD
-    self.assertEqual(event.parser, plugin.plugin_name)
-
-    self.assertEqual(event.data_type, 'windows:registry:mstsc:mru')
-    self.CheckTimestamp(event.timestamp, '2012-08-28 09:23:49.002031')
-=======
     self.assertEqual(event_data.parser, plugin.plugin_name)
     self.assertEqual(event_data.data_type, 'windows:registry:mstsc:mru')
->>>>>>> 21063447
 
     expected_message = (
         '[{0:s}] '
