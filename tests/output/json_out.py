--- conflicted
+++ resolved
@@ -12,10 +12,7 @@
 from dfvfs.lib import definitions as dfvfs_definitions
 from dfvfs.path import factory as path_spec_factory
 
-<<<<<<< HEAD
-=======
 from plaso.formatters import manager as formatters_manager
->>>>>>> 21063447
 from plaso.lib import definitions
 from plaso.lib import timelib
 from plaso.output import json_out
@@ -74,11 +71,6 @@
 
   def testWriteEventBody(self):
     """Tests the WriteEventBody function."""
-<<<<<<< HEAD
-    event, event_data = containers_test_lib.CreateEventFromValues(
-        self._TEST_EVENTS[0])
-    self._output_module.WriteEventBody(event, event_data, None)
-=======
     formatters_manager.FormattersManager.RegisterFormatter(
         test_lib.TestEventFormatter)
 
@@ -88,7 +80,6 @@
 
     formatters_manager.FormattersManager.DeregisterFormatter(
         test_lib.TestEventFormatter)
->>>>>>> 21063447
 
     expected_timestamp = timelib.Timestamp.CopyFromString(
         '2012-06-27 18:17:01')
