--- conflicted
+++ resolved
@@ -42,10 +42,7 @@
        'hostname': 'ubuntu',
        'my_number': 123,
        'some_additional_foo': True,
-<<<<<<< HEAD
-=======
        'a_binary_field': b'binary',
->>>>>>> 21063447
        'text': (
            'Reporter <CRON> PID: 8442 (pam_unix(cron:session): session\n '
            'closed for user root)'),
