#!/usr/bin/env python3
# -*- coding: utf-8 -*-
"""Tests for the Windows preprocess plug-ins."""

from __future__ import unicode_literals

import unittest

from dfvfs.helpers import fake_file_system_builder
from dfvfs.lib import definitions as dfvfs_definitions
from dfvfs.path import factory as path_spec_factory

from plaso.containers import artifacts
from plaso.engine import knowledge_base
from plaso.preprocessors import windows

from tests.preprocessors import test_lib


class WindowsAllUsersAppDataKnowledgeBasePluginTest(
    test_lib.ArtifactPreprocessorPluginTestCase):
  """Tests for the allusersdata knowledge base value plugin."""

  def testCollect(self):
    """Tests the Collect function."""
    plugin = windows.WindowsAllUsersAppDataKnowledgeBasePlugin()
    knowledge_base_object = knowledge_base.KnowledgeBase()

    plugin.Collect(knowledge_base_object)

    environment_variable = knowledge_base_object.GetEnvironmentVariable(
        'allusersappdata')
    self.assertIsNone(environment_variable)

  def testCollectWithAllUsersProfile(self):
    """Tests the Collect function with the %AllUsersProfile% variable."""
    plugin = windows.WindowsAllUsersAppDataKnowledgeBasePlugin()
    knowledge_base_object = knowledge_base.KnowledgeBase()

    environment_variable = artifacts.EnvironmentVariableArtifact(
        case_sensitive=False, name='allusersprofile',
        value='C:\\Documents and Settings\\All Users')

    knowledge_base_object.AddEnvironmentVariable(environment_variable)

    plugin.Collect(knowledge_base_object)

    environment_variable = knowledge_base_object.GetEnvironmentVariable(
        'allusersappdata')
    self.assertIsNotNone(environment_variable)
    self.assertEqual(
        environment_variable.value,
        'C:\\Documents and Settings\\All Users\\Application Data')

  def testCollectWithProgramData(self):
    """Tests the Collect function with the %ProgramData% variable."""
    plugin = windows.WindowsAllUsersAppDataKnowledgeBasePlugin()
    knowledge_base_object = knowledge_base.KnowledgeBase()

    environment_variable = artifacts.EnvironmentVariableArtifact(
        case_sensitive=False, name='programdata',
        value='%SystemDrive%\\ProgramData')

    knowledge_base_object.AddEnvironmentVariable(environment_variable)

    plugin.Collect(knowledge_base_object)

    environment_variable = knowledge_base_object.GetEnvironmentVariable(
        'allusersappdata')
    self.assertIsNotNone(environment_variable)
    self.assertEqual(environment_variable.value, '%SystemDrive%\\ProgramData')


class WindowsAllUsersProfileEnvironmentVariablePluginTest(
    test_lib.ArtifactPreprocessorPluginTestCase):
  """Tests for the %AllUsersProfile% environment variable plugin."""

  def testParseValueData(self):
    """Tests the _ParseValueData function."""
    test_file_path = self._GetTestFilePath(['SOFTWARE'])
    self._SkipIfPathNotExists(test_file_path)

    plugin = (
        windows.WindowsAllUsersProfileEnvironmentVariablePlugin())
    knowledge_base_object = (
        self._RunPreprocessorPluginOnWindowsRegistryValueSoftware(plugin))

    environment_variable = knowledge_base_object.GetEnvironmentVariable(
        'AllUsersProfile')
    self.assertIsNone(environment_variable)


class WindowsAllUsersAppProfileKnowledgeBasePluginTest(
    test_lib.ArtifactPreprocessorPluginTestCase):
  """Tests for the allusersprofile knowledge base value plugin."""

  def testCollect(self):
    """Tests the Collect function."""
    plugin = windows.WindowsAllUsersAppProfileKnowledgeBasePlugin()
    knowledge_base_object = knowledge_base.KnowledgeBase()

    plugin.Collect(knowledge_base_object)

    environment_variable = knowledge_base_object.GetEnvironmentVariable(
        'allusersprofile')
    self.assertIsNone(environment_variable)

  def testCollectWithAllUsersProfile(self):
    """Tests the Collect function with the %AllUsersProfile% variable."""
    plugin = windows.WindowsAllUsersAppProfileKnowledgeBasePlugin()
    knowledge_base_object = knowledge_base.KnowledgeBase()

    environment_variable = artifacts.EnvironmentVariableArtifact(
        case_sensitive=False, name='allusersprofile',
        value='C:\\Documents and Settings\\All Users')

    knowledge_base_object.AddEnvironmentVariable(environment_variable)

    plugin.Collect(knowledge_base_object)

    environment_variable = knowledge_base_object.GetEnvironmentVariable(
        'allusersprofile')
    self.assertIsNotNone(environment_variable)
    self.assertEqual(
        environment_variable.value, 'C:\\Documents and Settings\\All Users')

  def testCollectWithProgramData(self):
    """Tests the Collect function with the %ProgramData% variable."""
    plugin = windows.WindowsAllUsersAppProfileKnowledgeBasePlugin()
    knowledge_base_object = knowledge_base.KnowledgeBase()

    environment_variable = artifacts.EnvironmentVariableArtifact(
        case_sensitive=False, name='programdata',
        value='%SystemDrive%\\ProgramData')

    knowledge_base_object.AddEnvironmentVariable(environment_variable)

    plugin.Collect(knowledge_base_object)

    environment_variable = knowledge_base_object.GetEnvironmentVariable(
        'allusersprofile')
    self.assertIsNotNone(environment_variable)
    self.assertEqual(environment_variable.value, '%SystemDrive%\\ProgramData')


<<<<<<< HEAD
=======
class WindowsAvailableTimeZonesPluginTest(
    test_lib.ArtifactPreprocessorPluginTestCase):
  """Tests for the Windows available time zones plugin."""

  def testParseKey(self):
    """Tests the _ParseKey function."""
    test_file_path = self._GetTestFilePath(['SOFTWARE'])
    self._SkipIfPathNotExists(test_file_path)

    plugin = windows.WindowsAvailableTimeZonesPlugin()
    knowledge_base_object = (
        self._RunPreprocessorPluginOnWindowsRegistryValueSoftware(plugin))

    available_time_zones = sorted(
        knowledge_base_object.available_time_zones,
        key=lambda time_zone: time_zone.name)
    self.assertIsNotNone(available_time_zones)
    self.assertEqual(len(available_time_zones), 101)

    self.assertEqual(available_time_zones[0].name, 'AUS Central Standard Time')


>>>>>>> 21063447
class WindowsCodepagePlugin(test_lib.ArtifactPreprocessorPluginTestCase):
  """Tests for the Windows codepage plugin."""

  def testParseValueData(self):
    """Tests the _ParseValueData function."""
    test_file_path = self._GetTestFilePath(['SYSTEM'])
    self._SkipIfPathNotExists(test_file_path)

    plugin = windows.WindowsCodepagePlugin()
    knowledge_base_object = (
        self._RunPreprocessorPluginOnWindowsRegistryValueSystem(plugin))

    self.assertEqual(knowledge_base_object.codepage, 'cp1252')


class WindowsHostnamePluginTest(test_lib.ArtifactPreprocessorPluginTestCase):
  """Tests for the Windows hostname plugin."""

  def testParseValueData(self):
    """Tests the _ParseValueData function."""
    test_file_path = self._GetTestFilePath(['SYSTEM'])
    self._SkipIfPathNotExists(test_file_path)

    plugin = windows.WindowsHostnamePlugin()
    knowledge_base_object = (
        self._RunPreprocessorPluginOnWindowsRegistryValueSystem(plugin))
<<<<<<< HEAD

    self.assertEqual(knowledge_base_object.hostname, 'WKS-WIN732BITA')


class WindowsProgramDataEnvironmentVariablePluginTest(
    test_lib.ArtifactPreprocessorPluginTestCase):
  """Tests for the %ProgramData% environment variable plugin."""

  def testParseValueData(self):
    """Tests the _ParseValueData function."""
    test_file_path = self._GetTestFilePath(['SOFTWARE'])
    self._SkipIfPathNotExists(test_file_path)

    plugin = (
        windows.WindowsProgramDataEnvironmentVariablePlugin())
    knowledge_base_object = (
        self._RunPreprocessorPluginOnWindowsRegistryValueSoftware(plugin))

    environment_variable = knowledge_base_object.GetEnvironmentVariable(
        'ProgramData')
    self.assertIsNotNone(environment_variable)
    self.assertEqual(environment_variable.value, '%SystemDrive%\\ProgramData')


class WindowsProgramDataKnowledgeBasePluginTest(
    test_lib.ArtifactPreprocessorPluginTestCase):
  """Tests for the programdata knowledge base value plugin."""

=======

    self.assertEqual(knowledge_base_object.hostname, 'WKS-WIN732BITA')


class WindowsProgramDataEnvironmentVariablePluginTest(
    test_lib.ArtifactPreprocessorPluginTestCase):
  """Tests for the %ProgramData% environment variable plugin."""

  def testParseValueData(self):
    """Tests the _ParseValueData function."""
    test_file_path = self._GetTestFilePath(['SOFTWARE'])
    self._SkipIfPathNotExists(test_file_path)

    plugin = (
        windows.WindowsProgramDataEnvironmentVariablePlugin())
    knowledge_base_object = (
        self._RunPreprocessorPluginOnWindowsRegistryValueSoftware(plugin))

    environment_variable = knowledge_base_object.GetEnvironmentVariable(
        'ProgramData')
    self.assertIsNotNone(environment_variable)
    self.assertEqual(environment_variable.value, '%SystemDrive%\\ProgramData')


class WindowsProgramDataKnowledgeBasePluginTest(
    test_lib.ArtifactPreprocessorPluginTestCase):
  """Tests for the programdata knowledge base value plugin."""

>>>>>>> 21063447
  def testCollect(self):
    """Tests the Collect function."""
    plugin = windows.WindowsProgramDataKnowledgeBasePlugin()
    knowledge_base_object = knowledge_base.KnowledgeBase()

    plugin.Collect(knowledge_base_object)

    environment_variable = knowledge_base_object.GetEnvironmentVariable(
        'programdata')
    self.assertIsNone(environment_variable)

  def testCollectWithAllUsersProfile(self):
    """Tests the Collect function with the %AllUsersProfile% variable."""
    plugin = windows.WindowsProgramDataKnowledgeBasePlugin()
    knowledge_base_object = knowledge_base.KnowledgeBase()

    environment_variable = artifacts.EnvironmentVariableArtifact(
        case_sensitive=False, name='allusersprofile',
        value='C:\\Documents and Settings\\All Users')

    knowledge_base_object.AddEnvironmentVariable(environment_variable)

    plugin.Collect(knowledge_base_object)

    environment_variable = knowledge_base_object.GetEnvironmentVariable(
        'programdata')
    self.assertIsNotNone(environment_variable)
    self.assertEqual(
        environment_variable.value, 'C:\\Documents and Settings\\All Users')

  def testCollectWithProgramData(self):
    """Tests the Collect function with the %ProgramData% variable."""
    plugin = windows.WindowsProgramDataKnowledgeBasePlugin()
    knowledge_base_object = knowledge_base.KnowledgeBase()

    environment_variable = artifacts.EnvironmentVariableArtifact(
        case_sensitive=False, name='programdata',
        value='%SystemDrive%\\ProgramData')

    knowledge_base_object.AddEnvironmentVariable(environment_variable)

    plugin.Collect(knowledge_base_object)

    environment_variable = knowledge_base_object.GetEnvironmentVariable(
        'programdata')
    self.assertIsNotNone(environment_variable)
    self.assertEqual(environment_variable.value, '%SystemDrive%\\ProgramData')


class WindowsProgramFilesEnvironmentVariablePluginTest(
    test_lib.ArtifactPreprocessorPluginTestCase):
  """Tests for the %ProgramFiles% environment variable plugin."""

  def testParseValueData(self):
    """Tests the _ParseValueData function."""
    test_file_path = self._GetTestFilePath(['SOFTWARE'])
    self._SkipIfPathNotExists(test_file_path)

    plugin = (
        windows.WindowsProgramFilesEnvironmentVariablePlugin())
    knowledge_base_object = (
        self._RunPreprocessorPluginOnWindowsRegistryValueSoftware(plugin))

    environment_variable = knowledge_base_object.GetEnvironmentVariable(
        'ProgramFiles')
    self.assertIsNotNone(environment_variable)
    self.assertEqual(environment_variable.value, 'C:\\Program Files')


class WindowsProgramFilesX86EnvironmentVariablePluginTest(
    test_lib.ArtifactPreprocessorPluginTestCase):
  """Tests for the %ProgramFilesX86% environment variable plugin."""

  def testParseValueData(self):
    """Tests the _ParseValueData function."""
    test_file_path = self._GetTestFilePath(['SOFTWARE'])
    self._SkipIfPathNotExists(test_file_path)

    plugin = (
        windows.WindowsProgramFilesX86EnvironmentVariablePlugin())
    knowledge_base_object = (
        self._RunPreprocessorPluginOnWindowsRegistryValueSoftware(plugin))

    environment_variable = knowledge_base_object.GetEnvironmentVariable(
        'ProgramFilesX86')
    # The test SOFTWARE Registry file does not contain a value for
    # the Program Files X86 path.
    self.assertIsNone(environment_variable)


class WindowsSystemRootEnvironmentVariablePluginTest(
    test_lib.ArtifactPreprocessorPluginTestCase):
  """Tests for the %SystemRoot% environment variable plugin."""

  _FILE_DATA = b'regf'

  def testParsePathSpecification(self):
    """Tests the _ParsePathSpecification function."""
    file_system_builder = fake_file_system_builder.FakeFileSystemBuilder()
    file_system_builder.AddFile(
        '/Windows/System32/config/SYSTEM', self._FILE_DATA)

    mount_point = path_spec_factory.Factory.NewPathSpec(
        dfvfs_definitions.TYPE_INDICATOR_FAKE, location='/')

    plugin = (
        windows.WindowsSystemRootEnvironmentVariablePlugin())
    knowledge_base_object = self._RunPreprocessorPluginOnFileSystem(
        file_system_builder.file_system, mount_point, plugin)

    environment_variable = knowledge_base_object.GetEnvironmentVariable(
        'SystemRoot')
    self.assertIsNotNone(environment_variable)
    self.assertEqual(environment_variable.value, '\\Windows')


class WindowsSystemProductPluginTest(
    test_lib.ArtifactPreprocessorPluginTestCase):
  """Tests for the system product information plugin."""

  def testParseValueData(self):
    """Tests the _ParseValueData function."""
    test_file_path = self._GetTestFilePath(['SOFTWARE'])
    self._SkipIfPathNotExists(test_file_path)

    plugin = windows.WindowsSystemProductPlugin()
    knowledge_base_object = (
        self._RunPreprocessorPluginOnWindowsRegistryValueSoftware(plugin))

    system_product = knowledge_base_object.GetValue('operating_system_product')
    self.assertEqual(system_product, 'Windows 7 Ultimate')


class WindowsSystemVersionPluginTest(
    test_lib.ArtifactPreprocessorPluginTestCase):
  """Tests for the system version information plugin."""

  def testParseValueData(self):
    """Tests the _ParseValueData function."""
    test_file_path = self._GetTestFilePath(['SOFTWARE'])
    self._SkipIfPathNotExists(test_file_path)

    plugin = windows.WindowsSystemVersionPlugin()
    knowledge_base_object = (
        self._RunPreprocessorPluginOnWindowsRegistryValueSoftware(plugin))

    system_version = knowledge_base_object.GetValue('operating_system_version')
    self.assertEqual(system_version, '6.1')


class WindowsTimeZonePluginTest(test_lib.ArtifactPreprocessorPluginTestCase):
  """Tests for the time zone plugin."""

  def testParseValueData(self):
    """Tests the _ParseValueData function."""
    test_file_path = self._GetTestFilePath(['SYSTEM'])
    self._SkipIfPathNotExists(test_file_path)

    plugin = windows.WindowsTimeZonePlugin()
    knowledge_base_object = (
        self._RunPreprocessorPluginOnWindowsRegistryValueSystem(plugin))

    self.assertEqual(knowledge_base_object.timezone.zone, 'EST5EDT')


class WindowsUserAccountsPluginTest(
    test_lib.ArtifactPreprocessorPluginTestCase):
  """Tests for the Windows user accounts artifacts mapping."""

  # pylint: disable=protected-access

  def testParseKey(self):
    """Tests the _ParseKey function."""
    test_file_path = self._GetTestFilePath(['SOFTWARE'])
    self._SkipIfPathNotExists(test_file_path)

    plugin = windows.WindowsUserAccountsPlugin()
    knowledge_base_object = (
        self._RunPreprocessorPluginOnWindowsRegistryValueSoftware(plugin))

<<<<<<< HEAD
    users = sorted(
=======
    user_accounts = sorted(
>>>>>>> 21063447
        knowledge_base_object.user_accounts,
        key=lambda user_account: user_account.identifier)
    self.assertIsNotNone(user_accounts)
    self.assertEqual(len(user_accounts), 11)

    user_account = user_accounts[9]

    expected_sid = 'S-1-5-21-2036804247-3058324640-2116585241-1114'
    self.assertEqual(user_account.identifier, expected_sid)
    self.assertEqual(user_account.username, 'rsydow')
    self.assertEqual(user_account.user_directory, 'C:\\Users\\rsydow')


class WindowsWinDirEnvironmentVariablePluginTest(
    test_lib.ArtifactPreprocessorPluginTestCase):
  """Tests for the %WinDir% environment variable plugin."""

  _FILE_DATA = b'regf'

  def testParsePathSpecification(self):
    """Tests the _ParsePathSpecification function."""
    file_system_builder = fake_file_system_builder.FakeFileSystemBuilder()
    file_system_builder.AddFile(
        '/Windows/System32/config/SYSTEM', self._FILE_DATA)

    mount_point = path_spec_factory.Factory.NewPathSpec(
        dfvfs_definitions.TYPE_INDICATOR_FAKE, location='/')

    plugin = (
        windows.WindowsWinDirEnvironmentVariablePlugin())
    knowledge_base_object = self._RunPreprocessorPluginOnFileSystem(
        file_system_builder.file_system, mount_point, plugin)

    environment_variable = knowledge_base_object.GetEnvironmentVariable(
        'WinDir')
    self.assertIsNotNone(environment_variable)
    self.assertEqual(environment_variable.value, '\\Windows')


if __name__ == '__main__':
  unittest.main()<|MERGE_RESOLUTION|>--- conflicted
+++ resolved
@@ -143,8 +143,6 @@
     self.assertEqual(environment_variable.value, '%SystemDrive%\\ProgramData')
 
 
-<<<<<<< HEAD
-=======
 class WindowsAvailableTimeZonesPluginTest(
     test_lib.ArtifactPreprocessorPluginTestCase):
   """Tests for the Windows available time zones plugin."""
@@ -167,7 +165,6 @@
     self.assertEqual(available_time_zones[0].name, 'AUS Central Standard Time')
 
 
->>>>>>> 21063447
 class WindowsCodepagePlugin(test_lib.ArtifactPreprocessorPluginTestCase):
   """Tests for the Windows codepage plugin."""
 
@@ -194,7 +191,6 @@
     plugin = windows.WindowsHostnamePlugin()
     knowledge_base_object = (
         self._RunPreprocessorPluginOnWindowsRegistryValueSystem(plugin))
-<<<<<<< HEAD
 
     self.assertEqual(knowledge_base_object.hostname, 'WKS-WIN732BITA')
 
@@ -223,36 +219,6 @@
     test_lib.ArtifactPreprocessorPluginTestCase):
   """Tests for the programdata knowledge base value plugin."""
 
-=======
-
-    self.assertEqual(knowledge_base_object.hostname, 'WKS-WIN732BITA')
-
-
-class WindowsProgramDataEnvironmentVariablePluginTest(
-    test_lib.ArtifactPreprocessorPluginTestCase):
-  """Tests for the %ProgramData% environment variable plugin."""
-
-  def testParseValueData(self):
-    """Tests the _ParseValueData function."""
-    test_file_path = self._GetTestFilePath(['SOFTWARE'])
-    self._SkipIfPathNotExists(test_file_path)
-
-    plugin = (
-        windows.WindowsProgramDataEnvironmentVariablePlugin())
-    knowledge_base_object = (
-        self._RunPreprocessorPluginOnWindowsRegistryValueSoftware(plugin))
-
-    environment_variable = knowledge_base_object.GetEnvironmentVariable(
-        'ProgramData')
-    self.assertIsNotNone(environment_variable)
-    self.assertEqual(environment_variable.value, '%SystemDrive%\\ProgramData')
-
-
-class WindowsProgramDataKnowledgeBasePluginTest(
-    test_lib.ArtifactPreprocessorPluginTestCase):
-  """Tests for the programdata knowledge base value plugin."""
-
->>>>>>> 21063447
   def testCollect(self):
     """Tests the Collect function."""
     plugin = windows.WindowsProgramDataKnowledgeBasePlugin()
@@ -433,11 +399,7 @@
     knowledge_base_object = (
         self._RunPreprocessorPluginOnWindowsRegistryValueSoftware(plugin))
 
-<<<<<<< HEAD
-    users = sorted(
-=======
     user_accounts = sorted(
->>>>>>> 21063447
         knowledge_base_object.user_accounts,
         key=lambda user_account: user_account.identifier)
     self.assertIsNotNone(user_accounts)
