--- conflicted
+++ resolved
@@ -22,12 +22,8 @@
   data_type is 'windows:evtx:record' and source_name is 'Microsoft-Windows-Application-Experience' and event_identifier is 908
 
 document_open
-<<<<<<< HEAD
-  data_type is 'windows:registry:key_value' AND parser contains 'mru' AND regvalue not contains '.exe' AND timestamp > 0
-=======
   data_type is 'windows:registry:bagmru' OR data_type is 'windows:registry:office_mru' OR data_type is 'windows:registry:office_mru_list'
   (data_type is 'windows:registry:mrulist' OR data_type is 'windows:registry:mrulistex') AND entries not contains '.exe' AND timestamp > 0
->>>>>>> 21063447
 
 login_failed
   data_type is 'windows:evtx:record' and source_name is 'Microsoft-Windows-Security-Auditing' and event_identifier is 4625
