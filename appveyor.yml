--- conflicted
+++ resolved
@@ -16,29 +16,6 @@
     MACHINE_TYPE: "amd64"
     PYTHON: "C:\\Python37-x64"
     PYTHON_VERSION: "3.7"
-<<<<<<< HEAD
-  - TARGET: pyinstaller
-    MACHINE_TYPE: "x86"
-    PYTHON: "C:\\Python27"
-    PYTHON_VERSION: "2.7"
-  - TARGET: pyinstaller
-    MACHINE_TYPE: "amd64"
-    PYTHON: "C:\\Python27-x64"
-    PYTHON_VERSION: "2.7"
-  - TARGET: pyinstaller
-    MACHINE_TYPE: "x86"
-    PYTHON: "C:\\Python37"
-    PYTHON_VERSION: "3.7"
-  - TARGET: pyinstaller
-    MACHINE_TYPE: "amd64"
-    PYTHON: "C:\\Python37-x64"
-    PYTHON_VERSION: "3.7"
-
-matrix:
-  allow_failures:
-  - TARGET: pyinstaller
-=======
->>>>>>> 21063447
 
 install:
 - cmd: '"C:\Program Files\Microsoft SDKs\Windows\v7.1\Bin\SetEnv.cmd" /x86 /release'
@@ -63,33 +40,14 @@
 - cmd: if [%PYTHON_VERSION%]==[2.7] (
     mkdir dependencies &&
     set PYTHONPATH=..\l2tdevtools &&
-<<<<<<< HEAD
-    "%PYTHON%\\python.exe" ..\l2tdevtools\tools\update.py --download-directory dependencies --machine-type %MACHINE_TYPE% --msi-targetdir "%PYTHON%" --track dev PyYAML XlsxWriter artifacts bencode biplist certifi chardet dateutil dfdatetime dfvfs dfwinreg dtfabric elasticsearch-py funcsigs future idna libbde libesedb libevt libevtx libewf libfsapfs libfsntfs libfvde libfwnt libfwsi liblnk libmsiecf libolecf libqcow libregf libscca libsigscan libsmdev libsmraw libvhdi libvmdk libvshadow libvslvm lz4 mock pbr pefile psutil pycrypto pyparsing pysqlite pytsk3 pytz pyzmq requests six urllib3 yara-python )
-- cmd: if [%PYTHON_VERSION%]==[3.7] (
-    mkdir dependencies &&
-    set PYTHONPATH=..\l2tdevtools &&
-    "%PYTHON%\\python.exe" ..\l2tdevtools\tools\update.py --download-directory dependencies --machine-type %MACHINE_TYPE% --msi-targetdir "%PYTHON%" --track dev PyYAML XlsxWriter artifacts bencode biplist certifi chardet dateutil dfdatetime dfvfs dfwinreg dtfabric elasticsearch-py future idna libbde libesedb libevt libevtx libewf libfsapfs libfsntfs libfvde libfwnt libfwsi liblnk libmsiecf libolecf libqcow libregf libscca libsigscan libsmdev libsmraw libvhdi libvmdk libvshadow libvslvm lz4 mock pbr pefile psutil pycrypto pyparsing pytsk3 pytz pyzmq requests six urllib3 yara-python )
-- cmd: if [%TARGET%]==[pyinstaller] (
-    git clone -b master git://github.com/pyinstaller/pyinstaller.git ..\pyinstaller &&
-    "%PYTHON%\\python.exe" -m pip install altgraph dis3 pywin32-ctypes )
-=======
     "%PYTHON%\\python.exe" ..\l2tdevtools\tools\update.py --download-directory dependencies --machine-type %MACHINE_TYPE% --msi-targetdir "%PYTHON%" --track dev PyYAML XlsxWriter artifacts bencode biplist certifi chardet dateutil defusedxml dfdatetime dfvfs dfwinreg dtfabric elasticsearch-py funcsigs future idna libbde libesedb libevt libevtx libewf libfsapfs libfsntfs libfvde libfwnt libfwsi liblnk libmsiecf libolecf libqcow libregf libscca libsigscan libsmdev libsmraw libvhdi libvmdk libvshadow libvslvm lz4 mock pbr pefile psutil pycrypto pyparsing pysqlite pytsk3 pytz pyzmq requests six urllib3 yara-python )
 - cmd: if [%PYTHON_VERSION%]==[3.7] (
     mkdir dependencies &&
     set PYTHONPATH=..\l2tdevtools &&
     "%PYTHON%\\python.exe" ..\l2tdevtools\tools\update.py --download-directory dependencies --machine-type %MACHINE_TYPE% --msi-targetdir "%PYTHON%" --track dev PyYAML XlsxWriter artifacts bencode biplist certifi chardet dateutil defusedxml dfdatetime dfvfs dfwinreg dtfabric elasticsearch-py future idna libbde libesedb libevt libevtx libewf libfsapfs libfsntfs libfvde libfwnt libfwsi liblnk libmsiecf libolecf libqcow libregf libscca libsigscan libsmdev libsmraw libvhdi libvmdk libvshadow libvslvm lz4 mock pbr pefile psutil pycrypto pyparsing pytsk3 pytz pyzmq requests six urllib3 yara-python )
->>>>>>> 21063447
 
 build: off
 
 test_script:
 - cmd: if [%TARGET%]==[unittests] (
-<<<<<<< HEAD
-    "%PYTHON%\\python.exe" run_tests.py )
-- ps: If ($env:TARGET -eq "pyinstaller") {
-    .\config\windows\make_release.ps1 -Architecture "${env:MACHINE_TYPE}" -PythonPath "${env:PYTHON}" }
-- cmd: if [%TARGET%]==[pyinstaller] (
-    config\windows\make_check.bat )
-=======
-    "%PYTHON%\\python.exe" run_tests.py )
->>>>>>> 21063447
+    "%PYTHON%\\python.exe" run_tests.py )