--- conflicted
+++ resolved
@@ -96,8 +96,6 @@
     # with GetMessageStrings.
     formatter_object = cls.GetFormatterObject(event_data.data_type)
     return formatter_object.GetSources(event, event_data)
-<<<<<<< HEAD
-=======
 
   @classmethod
   def GetUnformattedAttributes(cls, event_data):
@@ -125,7 +123,6 @@
       cls._unformatted_attributes[event_data.data_type] = unformatted_attributes
 
     return unformatted_attributes
->>>>>>> 21063447
 
   @classmethod
   def RegisterFormatter(cls, formatter_class):
