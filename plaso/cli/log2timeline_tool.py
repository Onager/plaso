--- conflicted
+++ resolved
@@ -123,11 +123,7 @@
     parsers_information = parsers_manager.ParsersManager.GetParsersInformation()
     plugins_information = (
         parsers_manager.ParsersManager.GetParserPluginsInformation())
-<<<<<<< HEAD
-    presets_information = parsers_manager.ParsersManager.GetPresetsInformation()
-=======
     presets_information = self._presets_manager.GetPresetsInformation()
->>>>>>> 21063447
 
     return_dict['Hashers'] = hashers_information
     return_dict['Parsers'] = parsers_information
@@ -396,8 +392,6 @@
         preferred_time_zone=self._preferred_time_zone,
         preferred_year=self._preferred_year)
 
-    self._output_writer.Write('Session: {0:s}'.format(session.identifier))
-
     storage_writer = storage_factory.StorageFactory.CreateStorageWriter(
         self._storage_format, session, self._storage_file_path)
     if not storage_writer:
