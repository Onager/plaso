# -*- coding: utf-8 -*-
"""The image export CLI tool."""

from __future__ import unicode_literals

import argparse
import codecs
import collections
import io
import json
import os
import textwrap

from dfvfs.helpers import file_system_searcher
from dfvfs.lib import definitions as dfvfs_definitions
from dfvfs.lib import errors as dfvfs_errors
from dfvfs.path import factory as path_spec_factory
from dfvfs.resolver import context
from dfvfs.resolver import resolver as path_spec_resolver

from plaso.analyzers.hashers import manager as hashers_manager
from plaso.cli import logger
from plaso.cli import storage_media_tool
from plaso.cli.helpers import manager as helpers_manager
from plaso.engine import engine
from plaso.engine import extractors
from plaso.engine import path_helper
from plaso.filters import file_entry as file_entry_filters
from plaso.lib import errors
from plaso.lib import loggers
from plaso.lib import specification


class ImageExportTool(storage_media_tool.StorageMediaTool):
  """Class that implements the image export CLI tool.

  Attributes:
    has_filters (bool): True if filters have been specified via the options.
    list_signature_identifiers (bool): True if information about the signature
        identifiers should be shown.
  """

  NAME = 'image_export'
  DESCRIPTION = (
      'This is a simple collector designed to export files inside an '
      'image, both within a regular RAW image as well as inside a VSS. '
      'The tool uses a collection filter that uses the same syntax as a '
      'targeted plaso filter.')

  EPILOG = 'And that is how you export files, plaso style.'

  _DIRTY_CHARACTERS = frozenset([
      '\x00', '\x01', '\x02', '\x03', '\x04', '\x05', '\x06', '\x07',
      '\x08', '\x09', '\x0a', '\x0b', '\x0c', '\x0d', '\x0e', '\x0f',
      '\x10', '\x11', '\x12', '\x13', '\x14', '\x15', '\x16', '\x17',
      '\x18', '\x19', '\x1a', '\x1b', '\x1c', '\x1d', '\x1e', '\x1f',
      os.path.sep, '!', '$', '%', '&', '*', '+', ':', ';', '<', '>',
      '?', '@', '|', '~', '\x7f'])

  _COPY_BUFFER_SIZE = 32768

  _READ_BUFFER_SIZE = 4096

  # TODO: remove this redirect.
  _SOURCE_OPTION = 'image'

  _SOURCE_TYPES_TO_PREPROCESS = frozenset([
      dfvfs_definitions.SOURCE_TYPE_DIRECTORY,
      dfvfs_definitions.SOURCE_TYPE_STORAGE_MEDIA_DEVICE,
      dfvfs_definitions.SOURCE_TYPE_STORAGE_MEDIA_IMAGE])

  _SPECIFICATION_FILE_ENCODING = 'utf-8'

  _HASHES_FILENAME = 'hashes.json'

  def __init__(self, input_reader=None, output_writer=None):
    """Initializes the CLI tool object.

    Args:
      input_reader (Optional[InputReader]): input reader, where None indicates
          that the stdin input reader should be used.
      output_writer (Optional[OutputWriter]): output writer, where None
          indicates that the stdout output writer should be used.
    """
    super(ImageExportTool, self).__init__(
        input_reader=input_reader, output_writer=output_writer)
    self._abort = False
    self._artifact_definitions_path = None
    self._artifact_filters = None
    self._artifacts_registry = None
    self._custom_artifacts_path = None
    self._destination_path = None
    self._digests = {}
    self._filter_collection = file_entry_filters.FileEntryFilterCollection()
    self._filter_file = None
    self._path_spec_extractor = extractors.PathSpecExtractor()
    self._process_memory_limit = None
    self._paths_by_hash = collections.defaultdict(list)
    self._resolver_context = context.Context()
    self._skip_duplicates = True
    self._source_type = None

    self.has_filters = False
    self.list_signature_identifiers = False

  def _CalculateDigestHash(self, file_entry, data_stream_name):
    """Calculates a SHA-256 digest of the contents of the file entry.

    Args:
      file_entry (dfvfs.FileEntry): file entry whose content will be hashed.
      data_stream_name (str): name of the data stream whose content is to be
          hashed.

    Returns:
      str: hexadecimal representation of the SHA-256 hash or None if the digest
          cannot be determined.
    """
    file_object = file_entry.GetFileObject(data_stream_name=data_stream_name)
    if not file_object:
      return None

    try:
      file_object.seek(0, os.SEEK_SET)

      hasher_object = hashers_manager.HashersManager.GetHasher('sha256')

      data = file_object.read(self._READ_BUFFER_SIZE)
      while data:
        hasher_object.Update(data)
        data = file_object.read(self._READ_BUFFER_SIZE)

    finally:
      file_object.close()

    return hasher_object.GetStringDigest()

  def _CreateSanitizedDestination(
      self, source_file_entry, source_path_spec, source_data_stream_name,
      destination_path):
    """Creates a sanitized path of both destination directory and filename.

    This function replaces non-printable and other characters defined in
     _DIRTY_CHARACTERS with an underscore "_".

    Args:
      source_file_entry (dfvfs.FileEntry): file entry of the source file.
      source_path_spec (dfvfs.PathSpec): path specification of the source file.
      source_data_stream_name (str): name of the data stream of the source file
          entry.
      destination_path (str): path of the destination directory.

    Returns:
      tuple[str, str]: sanitized paths of both destination directory and
          filename.
    """
    file_system = source_file_entry.GetFileSystem()
    path = getattr(source_path_spec, 'location', None)
    path_segments = file_system.SplitPath(path)

    # Sanitize each path segment.
    for index, path_segment in enumerate(path_segments):
      path_segments[index] = ''.join([
          character if character not in self._DIRTY_CHARACTERS else '_'
          for character in path_segment])

    target_filename = path_segments.pop()

    parent_path_spec = getattr(source_file_entry.path_spec, 'parent', None)

    while parent_path_spec:
      if parent_path_spec.type_indicator == (
          dfvfs_definitions.TYPE_INDICATOR_TSK_PARTITION):
        path_segments.insert(0, parent_path_spec.location[1:])
        break

      elif parent_path_spec.type_indicator == (
          dfvfs_definitions.TYPE_INDICATOR_VSHADOW):
        path_segments.insert(0, parent_path_spec.location[1:])

      parent_path_spec = getattr(parent_path_spec, 'parent', None)

    target_directory = os.path.join(destination_path, *path_segments)

    if source_data_stream_name:
      target_filename = '{0:s}_{1:s}'.format(
          target_filename, source_data_stream_name)

    return target_directory, target_filename

  # TODO: merge with collector and/or engine.
  def _Extract(
      self, source_path_specs, destination_path, output_writer,
      skip_duplicates=True):
    """Extracts files.

    Args:
      source_path_specs (list[dfvfs.PathSpec]): path specifications to extract.
      destination_path (str): path where the extracted files should be stored.
      output_writer (CLIOutputWriter): output writer.
      skip_duplicates (Optional[bool]): True if files with duplicate content
          should be skipped.
    """
    output_writer.Write('Extracting file entries.\n')
    path_spec_generator = self._path_spec_extractor.ExtractPathSpecs(
        source_path_specs, resolver_context=self._resolver_context)

    for path_spec in path_spec_generator:
      self._ExtractFileEntry(
          path_spec, destination_path, skip_duplicates=skip_duplicates)


  def _ExtractDataStream(
      self, file_entry, data_stream_name, destination_path,
      skip_duplicates=True):
    """Extracts a data stream.

    Args:
      file_entry (dfvfs.FileEntry): file entry containing the data stream.
      data_stream_name (str): name of the data stream.
      destination_path (str): path where the extracted files should be stored.
      skip_duplicates (Optional[bool]): True if files with duplicate content
          should be skipped.
    """
    if not data_stream_name and not file_entry.IsFile():
      return

    display_name = path_helper.PathHelper.GetDisplayNameForPathSpec(
        file_entry.path_spec)

    try:
      digest = self._CalculateDigestHash(file_entry, data_stream_name)
    except (IOError, dfvfs_errors.BackEndError) as exception:
      logger.error((
          '[skipping] unable to read content of file entry: {0:s} '
          'with error: {1!s}').format(display_name, exception))
      return

    if not digest:
      logger.error(
          '[skipping] unable to read content of file entry: {0:s}'.format(
              display_name))
      return

    target_directory, target_filename = self._CreateSanitizedDestination(
        file_entry, file_entry.path_spec, data_stream_name, destination_path)

    # If does not exist, append path separator to have consistant behaviour.
    if not destination_path.endswith(os.path.sep):
      destination_path = destination_path + os.path.sep

    target_path = os.path.join(target_directory, target_filename)
    if target_path.startswith(destination_path):
      path = target_path[len(destination_path):]

    self._paths_by_hash[digest].append(path)

    if skip_duplicates:
      duplicate_display_name = self._digests.get(digest, None)
      if duplicate_display_name:
        logger.warning((
            '[skipping] file entry: {0:s} is a duplicate of: {1:s} with '
            'digest: {2:s}').format(
                display_name, duplicate_display_name, digest))
        return

      self._digests[digest] = display_name

<<<<<<< HEAD
    target_directory, target_filename = self._CreateSanitizedDestination(
        file_entry, file_entry.path_spec, data_stream_name, destination_path)

=======
>>>>>>> 21063447
    if not os.path.isdir(target_directory):
      os.makedirs(target_directory)

    if os.path.exists(target_path):
      logger.warning((
          '[skipping] unable to export contents of file entry: {0:s} '
          'because exported file: {1:s} already exists.').format(
              display_name, target_path))
      return

    try:
      self._WriteFileEntry(file_entry, data_stream_name, target_path)
    except (IOError, dfvfs_errors.BackEndError) as exception:
      logger.error((
          '[skipping] unable to export contents of file entry: {0:s} '
          'with error: {1!s}').format(display_name, exception))

      try:
        os.remove(target_path)
      except (IOError, OSError):
        pass

  def _ExtractFileEntry(
      self, path_spec, destination_path, skip_duplicates=True):
    """Extracts a file entry.

    Args:
      path_spec (dfvfs.PathSpec): path specification of the source file.
      destination_path (str): path where the extracted files should be stored.
      skip_duplicates (Optional[bool]): True if files with duplicate content
          should be skipped.
    """
    file_entry = path_spec_resolver.Resolver.OpenFileEntry(path_spec)

    if not file_entry:
      logger.warning('Unable to open file entry for path spec: {0:s}'.format(
          path_spec.comparable))
      return

    if not self._filter_collection.Matches(file_entry):
      return

    file_entry_processed = False
    for data_stream in file_entry.data_streams:
      if self._abort:
        break
      self._ExtractDataStream(
          file_entry, data_stream.name, destination_path,
          skip_duplicates=skip_duplicates)

      file_entry_processed = True

    if not file_entry_processed:
      self._ExtractDataStream(
          file_entry, '', destination_path, skip_duplicates=skip_duplicates)

  # TODO: merge with collector and/or engine.
  def _ExtractWithFilter(
      self, source_path_specs, destination_path, output_writer,
      artifact_filters, filter_file, artifact_definitions_path,
      custom_artifacts_path, skip_duplicates=True):
    """Extracts files using a filter expression.

    This method runs the file extraction process on the image and
    potentially on every VSS if that is wanted.

    Args:
      source_path_specs (list[dfvfs.PathSpec]): path specifications to extract.
      destination_path (str): path where the extracted files should be stored.
      output_writer (CLIOutputWriter): output writer.
      artifact_definitions_path (str): path to artifact definitions file.
      custom_artifacts_path (str): path to custom artifact definitions file.
      artifact_filters (list[str]): names of artifact definitions that are
          used for filtering file system and Windows Registry key paths.
      filter_file (str): path of the file that contains the filter file path
          filters.
      skip_duplicates (Optional[bool]): True if files with duplicate content
          should be skipped.

    Raises:
      BadConfigOption: if an invalid collection filter was specified.
    """
    extraction_engine = engine.BaseEngine()

    # If the source is a directory or a storage media image
    # run pre-processing.
    if self._source_type in self._SOURCE_TYPES_TO_PREPROCESS:
      self._PreprocessSources(extraction_engine)

    for source_path_spec in source_path_specs:
      file_system, mount_point = self._GetSourceFileSystem(
          source_path_spec, resolver_context=self._resolver_context)

      display_name = path_helper.PathHelper.GetDisplayNameForPathSpec(
          source_path_spec)
      output_writer.Write(
          'Extracting file entries from: {0:s}\n'.format(display_name))

      try:
        extraction_engine.BuildCollectionFilters(
            artifact_definitions_path, custom_artifacts_path,
            extraction_engine.knowledge_base, artifact_filters, filter_file)
      except errors.InvalidFilter as exception:
        raise errors.BadConfigOption(
            'Unable to build collection filters with error: {0!s}'.format(
                exception))

      searcher = file_system_searcher.FileSystemSearcher(
          file_system, mount_point)
      filters_helper = extraction_engine.collection_filters_helper
      for path_spec in searcher.Find(find_specs=(
          filters_helper.included_file_system_find_specs)):
        self._ExtractFileEntry(
            path_spec, destination_path, skip_duplicates=skip_duplicates)

      file_system.Close()

  # TODO: refactor, this is a duplicate of the function in engine.
  def _GetSourceFileSystem(self, source_path_spec, resolver_context=None):
    """Retrieves the file system of the source.

    Args:
      source_path_spec (dfvfs.PathSpec): source path specification of the file
          system.
      resolver_context (dfvfs.Context): resolver context.

    Returns:
      tuple: containing:

        dfvfs.FileSystem: file system.
        dfvfs.PathSpec: mount point path specification that refers
            to the base location of the file system.

    Raises:
      RuntimeError: if source path specification is not set.
    """
    if not source_path_spec:
      raise RuntimeError('Missing source.')

    file_system = path_spec_resolver.Resolver.OpenFileSystem(
        source_path_spec, resolver_context=resolver_context)

    type_indicator = source_path_spec.type_indicator
    if path_spec_factory.Factory.IsSystemLevelTypeIndicator(type_indicator):
      mount_point = source_path_spec
    else:
      mount_point = source_path_spec.parent

    return file_system, mount_point

  def _ParseExtensionsString(self, extensions_string):
    """Parses the extensions string.

    Args:
      extensions_string (str): comma separated extensions to filter.
    """
    if not extensions_string:
      return

    extensions_string = extensions_string.lower()
    extensions = [
        extension.strip() for extension in extensions_string.split(',')]
    file_entry_filter = file_entry_filters.ExtensionsFileEntryFilter(extensions)
    self._filter_collection.AddFilter(file_entry_filter)

  def _ParseNamesString(self, names_string):
    """Parses the name string.

    Args:
      names_string (str): comma separated filenames to filter.
    """
    if not names_string:
      return

    names_string = names_string.lower()
    names = [name.strip() for name in names_string.split(',')]
    file_entry_filter = file_entry_filters.NamesFileEntryFilter(names)
    self._filter_collection.AddFilter(file_entry_filter)

  def _ParseFilterOptions(self, options):
    """Parses the filter options.

    Args:
      options (argparse.Namespace): command line arguments.

    Raises:
      BadConfigOption: if the options are invalid.
    """
    names = ['artifact_filters', 'date_filters', 'filter_file']
    helpers_manager.ArgumentHelperManager.ParseOptions(
        options, self, names=names)

    extensions_string = self.ParseStringOption(options, 'extensions_string')
    self._ParseExtensionsString(extensions_string)

    names_string = getattr(options, 'names_string', None)
    self._ParseNamesString(names_string)

    signature_identifiers = getattr(options, 'signature_identifiers', None)
    try:
      self._ParseSignatureIdentifiers(
          self._data_location, signature_identifiers)
    except (IOError, ValueError) as exception:
      raise errors.BadConfigOption(exception)

    if self._artifact_filters or self._filter_file:
      self.has_filters = True
    else:
      self.has_filters = self._filter_collection.HasFilters()

  def _ParseSignatureIdentifiers(self, data_location, signature_identifiers):
    """Parses the signature identifiers.

    Args:
      data_location (str): location of the format specification file, for
          example, "signatures.conf".
      signature_identifiers (str): comma separated signature identifiers.

    Raises:
      IOError: if the format specification file could not be read from
          the specified data location.
      OSError: if the format specification file could not be read from
          the specified data location.
      ValueError: if no data location was specified.
    """
    if not signature_identifiers:
      return

    if not data_location:
      raise ValueError('Missing data location.')

    path = os.path.join(data_location, 'signatures.conf')
    if not os.path.exists(path):
      raise IOError(
          'No such format specification file: {0:s}'.format(path))

    try:
      specification_store = self._ReadSpecificationFile(path)
    except IOError as exception:
      raise IOError((
          'Unable to read format specification file: {0:s} with error: '
          '{1!s}').format(path, exception))

    signature_identifiers = signature_identifiers.lower()
    signature_identifiers = [
        identifier.strip() for identifier in signature_identifiers.split(',')]
    file_entry_filter = file_entry_filters.SignaturesFileEntryFilter(
        specification_store, signature_identifiers)
    self._filter_collection.AddFilter(file_entry_filter)

  def _PreprocessSources(self, extraction_engine):
    """Preprocesses the sources.

    Args:
      extraction_engine (BaseEngine): extraction engine to preprocess
          the sources.
    """
    logger.debug('Starting preprocessing.')

    try:
      artifacts_registry = engine.BaseEngine.BuildArtifactsRegistry(
          self._artifact_definitions_path, self._custom_artifacts_path)
      extraction_engine.PreprocessSources(
          artifacts_registry, self._source_path_specs,
          resolver_context=self._resolver_context)

    except IOError as exception:
      logger.error('Unable to preprocess with error: {0!s}'.format(exception))

    logger.debug('Preprocessing done.')

  def _ReadSpecificationFile(self, path):
    """Reads the format specification file.

    Args:
      path (str): path of the format specification file.

    Returns:
      FormatSpecificationStore: format specification store.
    """
    specification_store = specification.FormatSpecificationStore()

    with io.open(
        path, 'rt', encoding=self._SPECIFICATION_FILE_ENCODING) as file_object:
      for line in file_object.readlines():
        line = line.strip()
        if not line or line.startswith('#'):
          continue

        try:
          identifier, offset, pattern = line.split()
        except ValueError:
          logger.error('[skipping] invalid line: {0:s}'.format(line))
          continue

        try:
          offset = int(offset, 10)
        except ValueError:
          logger.error('[skipping] invalid offset in line: {0:s}'.format(line))
          continue

        try:
          # TODO: find another way to do this that doesn't use an undocumented
          # API.
          pattern = codecs.escape_decode(pattern)[0]
        # ValueError is raised when the patterns contains invalid escaped
        # characters, such as "\xg1".
        except ValueError:
          logger.error(
              '[skipping] invalid pattern in line: {0:s}'.format(line))
          continue

        format_specification = specification.FormatSpecification(identifier)
        format_specification.AddNewSignature(pattern, offset=offset)
        specification_store.AddSpecification(format_specification)

    return specification_store

  def _WriteFileEntry(self, file_entry, data_stream_name, destination_file):
    """Writes the contents of the source file entry to a destination file.

    Note that this function will overwrite an existing file.

    Args:
      file_entry (dfvfs.FileEntry): file entry whose content is to be written.
      data_stream_name (str): name of the data stream whose content is to be
          written.
      destination_file (str): path of the destination file.
    """
    source_file_object = file_entry.GetFileObject(
        data_stream_name=data_stream_name)
    if not source_file_object:
      return

    try:
      with open(destination_file, 'wb') as destination_file_object:
        source_file_object.seek(0, os.SEEK_SET)

        data = source_file_object.read(self._COPY_BUFFER_SIZE)
        while data:
          destination_file_object.write(data)
          data = source_file_object.read(self._COPY_BUFFER_SIZE)

    finally:
      source_file_object.close()

  def AddFilterOptions(self, argument_group):
    """Adds the filter options to the argument group.

    Args:
      argument_group (argparse._ArgumentGroup): argparse argument group.
    """
    names = ['artifact_filters', 'date_filters', 'filter_file']
    helpers_manager.ArgumentHelperManager.AddCommandLineArguments(
        argument_group, names=names)

    argument_group.add_argument(
        '-x', '--extensions', dest='extensions_string', action='store',
        type=str, metavar='EXTENSIONS', help=(
            'Filter on file name extensions. This option accepts multiple '
            'multiple comma separated values e.g. "csv,docx,pst".'))

    argument_group.add_argument(
        '--names', dest='names_string', action='store',
        type=str, metavar='NAMES', help=(
            'Filter on file names.  This option accepts a comma separated '
            'string denoting all file names, e.g. -x '
            '"NTUSER.DAT,UsrClass.dat".'))

    argument_group.add_argument(
        '--signatures', dest='signature_identifiers', action='store',
        type=str, metavar='IDENTIFIERS', help=(
            'Filter on file format signature identifiers. This option '
            'accepts multiple comma separated values e.g. "esedb,lnk". '
            'Use "list" to show an overview of the supported file format '
            'signatures.'))

  def ListSignatureIdentifiers(self):
    """Lists the signature identifier.

    Raises:
      BadConfigOption: if the data location is invalid.
    """
    if not self._data_location:
      raise errors.BadConfigOption('Missing data location.')

    path = os.path.join(self._data_location, 'signatures.conf')
    if not os.path.exists(path):
      raise errors.BadConfigOption(
          'No such format specification file: {0:s}'.format(path))

    try:
      specification_store = self._ReadSpecificationFile(path)
    except IOError as exception:
      raise errors.BadConfigOption((
          'Unable to read format specification file: {0:s} with error: '
          '{1!s}').format(path, exception))

    identifiers = []
    for format_specification in specification_store.specifications:
      identifiers.append(format_specification.identifier)

    self._output_writer.Write('Available signature identifiers:\n')
    self._output_writer.Write(
        '\n'.join(textwrap.wrap(', '.join(sorted(identifiers)), 79)))
    self._output_writer.Write('\n\n')

  def ParseArguments(self, arguments):
    """Parses the command line arguments.

    Args:
      arguments (list[str]): command line arguments.

    Returns:
      bool: True if the arguments were successfully parsed.
    """
    loggers.ConfigureLogging()

    argument_parser = argparse.ArgumentParser(
        description=self.DESCRIPTION, epilog=self.EPILOG, add_help=False,
        formatter_class=argparse.RawDescriptionHelpFormatter)

    self.AddBasicOptions(argument_parser)
    self.AddInformationalOptions(argument_parser)

    argument_helper_names = ['artifact_definitions', 'data_location']
    if self._CanEnforceProcessMemoryLimit():
      argument_helper_names.append('process_resources')
    helpers_manager.ArgumentHelperManager.AddCommandLineArguments(
        argument_parser, names=argument_helper_names)

    self.AddLogFileOptions(argument_parser)

    self.AddStorageMediaImageOptions(argument_parser)
    self.AddVSSProcessingOptions(argument_parser)

    self.AddFilterOptions(argument_parser)

    argument_parser.add_argument(
        '-w', '--write', action='store', dest='path', type=str,
        metavar='PATH', default='export', help=(
            'The directory in which extracted files should be stored.'))

    argument_parser.add_argument(
        '--include_duplicates', dest='include_duplicates',
        action='store_true', default=False, help=(
            'If extraction from VSS is enabled, by default a digest hash '
            'is calculated for each file. These hashes are compared to the '
            'previously exported files and duplicates are skipped. Use '
            'this option to include duplicate files in the export.'))

    argument_parser.add_argument(
        self._SOURCE_OPTION, nargs='?', action='store', metavar='IMAGE',
        default=None, type=str, help=(
            'The full path to the image file that we are about to extract '
            'files from, it should be a raw image or another image that '
            'plaso supports.'))

    try:
      options = argument_parser.parse_args(arguments)
    except UnicodeEncodeError:
      # If we get here we are attempting to print help in a non-Unicode
      # terminal.
      self._output_writer.Write('')
      self._output_writer.Write(argument_parser.format_help())
      return False

    try:
      self.ParseOptions(options)
    except errors.BadConfigOption as exception:
      self._output_writer.Write('ERROR: {0!s}\n'.format(exception))
      self._output_writer.Write('')
      self._output_writer.Write(argument_parser.format_usage())
      return False

    loggers.ConfigureLogging(
        debug_output=self._debug_mode, filename=self._log_file,
        quiet_mode=self._quiet_mode)

    return True

  def ParseOptions(self, options):
    """Parses the options and initializes the front-end.

    Args:
      options (argparse.Namespace): command line arguments.

    Raises:
      BadConfigOption: if the options are invalid.
    """
    # The data location is required to list signatures.
    helpers_manager.ArgumentHelperManager.ParseOptions(
        options, self, names=['data_location'])

    self.show_troubleshooting = getattr(options, 'show_troubleshooting', False)

    # Check the list options first otherwise required options will raise.
    signature_identifiers = self.ParseStringOption(
        options, 'signature_identifiers')
    if signature_identifiers == 'list':
      self.list_signature_identifiers = True

    if self.list_signature_identifiers or self.show_troubleshooting:
      return

    self._ParseInformationalOptions(options)
    self._ParseLogFileOptions(options)

    self._ParseStorageMediaOptions(options)

    self._destination_path = self.ParseStringOption(
        options, 'path', default_value='export')

    if not self._data_location:
      logger.warning('Unable to automatically determine data location.')

    argument_helper_names = ['artifact_definitions', 'process_resources']
    helpers_manager.ArgumentHelperManager.ParseOptions(
        options, self, names=argument_helper_names)

    self._ParseFilterOptions(options)

    if (getattr(options, 'no_vss', False) or
        getattr(options, 'include_duplicates', False)):
      self._skip_duplicates = False

    self._EnforceProcessMemoryLimit(self._process_memory_limit)

  def PrintFilterCollection(self):
    """Prints the filter collection."""
    self._filter_collection.Print(self._output_writer)

  def ProcessSources(self):
    """Processes the sources.

    Raises:
      SourceScannerError: if the source scanner could not find a supported
          file system.
      UserAbort: if the user initiated an abort.
    """
    scan_context = self.ScanSource(self._source_path)
    self._source_type = scan_context.source_type

    self._output_writer.Write('Export started.\n')

    if not os.path.isdir(self._destination_path):
      os.makedirs(self._destination_path)

    if self._artifact_filters or self._filter_file:
      self._ExtractWithFilter(
          self._source_path_specs, self._destination_path,
          self._output_writer, self._artifact_filters, self._filter_file,
          self._artifact_definitions_path, self._custom_artifacts_path,
          skip_duplicates=self._skip_duplicates)
    else:
      self._Extract(
          self._source_path_specs, self._destination_path,
          self._output_writer, skip_duplicates=self._skip_duplicates)

    json_data = []

    with open(os.path.join(
        self._destination_path, self._HASHES_FILENAME), 'w') as write_file:
      for sha256, paths in self._paths_by_hash.items():
        json_data.append({"sha256": sha256, "paths": paths})
      json.dump(json_data, write_file)

    self._output_writer.Write('Export completed.\n')
    self._output_writer.Write('\n')<|MERGE_RESOLUTION|>--- conflicted
+++ resolved
@@ -265,12 +265,6 @@
 
       self._digests[digest] = display_name
 
-<<<<<<< HEAD
-    target_directory, target_filename = self._CreateSanitizedDestination(
-        file_entry, file_entry.path_spec, data_stream_name, destination_path)
-
-=======
->>>>>>> 21063447
     if not os.path.isdir(target_directory):
       os.makedirs(target_directory)
 
