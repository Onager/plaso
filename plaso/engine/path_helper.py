# -*- coding: utf-8 -*-
"""The path helper."""

from __future__ import unicode_literals

from dfvfs.lib import definitions as dfvfs_definitions

from plaso.engine import logger
from plaso.lib import py2to3


class PathHelper(object):
  """Class that implements the path helper."""

  _RECURSIVE_GLOB_LIMIT = 10

  _PATH_EXPANSIONS_PER_USERS_VARIABLE = {
      '%%users.appdata%%': [
          ['%%users.userprofile%%', 'AppData', 'Roaming'],
          ['%%users.userprofile%%', 'Application Data']],
      '%%users.localappdata%%': [
          ['%%users.userprofile%%', 'AppData', 'Local'],
          ['%%users.userprofile%%', 'Local Settings', 'Application Data']],
      '%%users.localappdata_low%%': [
          ['%%users.userprofile%%', 'AppData', 'LocalLow']],
      '%%users.temp%%': [
          ['%%users.localappdata%%', 'Temp']]}

<<<<<<< HEAD
  @classmethod
  def _ExpandUsersHomeDirectoryPathSegments(
      cls, path_segments, path_separator, user_accounts):
    """Expands a path to contain all users home or profile directories.

    Expands the artifacts path variable "%%users.homedir%%" or
    "%%users.userprofile%%".

    Args:
      path_segments (list[str]): path segments.
      path_separator (str): path segment separator.
      user_accounts (list[UserAccountArtifact]): user accounts.

    Returns:
      list[str]: paths returned for user accounts without a drive indicator.
    """
    if not path_segments:
      return []

    user_paths = []

    first_path_segment = path_segments[0].lower()
    if first_path_segment not in ('%%users.homedir%%', '%%users.userprofile%%'):
      if cls._IsWindowsDrivePathSegment(path_segments[0]):
        path_segments[0] = ''

      user_path = path_separator.join(path_segments)
      user_paths.append(user_path)

    else:
      for user_account in user_accounts:
        user_path_segments = user_account.GetUserDirectoryPathSegments()

        if not user_path_segments:
          continue

        if cls._IsWindowsDrivePathSegment(user_path_segments[0]):
          user_path_segments[0] = ''

        # Prevent concatenating two consecutive path segment separators.
        if not user_path_segments[-1]:
          user_path_segments.pop()

        user_path_segments.extend(path_segments[1:])

        user_path = path_separator.join(user_path_segments)
        user_paths.append(user_path)

    return user_paths

  @classmethod
  def _ExpandUsersVariablePathSegments(
      cls, path_segments, path_separator, user_accounts):
    """Expands path segments with a users variable, e.g. %%users.homedir%%.

    Args:
      path_segments (list[str]): path segments.
      path_separator (str): path segment separator.
      user_accounts (list[UserAccountArtifact]): user accounts.

    Returns:
      list[str]: paths for which the users variables have been expanded.
    """
    if not path_segments:
      return []

    path_segments_lower = [
        path_segment.lower() for path_segment in path_segments]

    if path_segments_lower[0] in ('%%users.homedir%%', '%%users.userprofile%%'):
      return cls._ExpandUsersHomeDirectoryPathSegments(
          path_segments, path_separator, user_accounts)

    path_expansions = cls._PATH_EXPANSIONS_PER_USERS_VARIABLE.get(
        path_segments[0], None)

    if path_expansions:
      expanded_paths = []

      for path_expansion in path_expansions:
        expanded_path_segments = list(path_expansion)
        expanded_path_segments.extend(path_segments[1:])

        paths = cls._ExpandUsersVariablePathSegments(
            expanded_path_segments, path_separator, user_accounts)
        expanded_paths.extend(paths)

      return expanded_paths

    if cls._IsWindowsDrivePathSegment(path_segments[0]):
      path_segments[0] = ''

    # TODO: add support for %%users.username%%
    path = path_separator.join(path_segments)
    return [path]

  @classmethod
  def _IsWindowsDrivePathSegment(cls, path_segment):
    """Determines if the path segment contains a Windows Drive indicator.

    A drive indicator can be a drive letter or %SystemDrive%.

    Args:
      path_segment (str): path segment.

    Returns:
      bool: True if the path segment contains a Windows Drive indicator.
    """
    if (len(path_segment) == 2 and path_segment[1] == ':' and
        path_segment[0].isalpha()):
      return True

    path_segment = path_segment.upper()
    return path_segment in ('%%ENVIRON_SYSTEMDRIVE%%', '%SYSTEMDRIVE%')

=======
>>>>>>> 21063447
  @classmethod
  def _ExpandUsersHomeDirectoryPathSegments(
      cls, path_segments, path_separator, user_accounts):
    """Expands a path to contain all users home or profile directories.

    Expands the artifacts path variable "%%users.homedir%%" or
    "%%users.userprofile%%".

    Args:
      path_segments (list[str]): path segments.
      path_separator (str): path segment separator.
      user_accounts (list[UserAccountArtifact]): user accounts.

    Returns:
      list[str]: paths returned for user accounts without a drive indicator.
    """
    if not path_segments:
      return []

    user_paths = []

    first_path_segment = path_segments[0].lower()
    if first_path_segment not in ('%%users.homedir%%', '%%users.userprofile%%'):
      if cls._IsWindowsDrivePathSegment(path_segments[0]):
        path_segments[0] = ''

      user_path = path_separator.join(path_segments)
      user_paths.append(user_path)

    else:
      for user_account in user_accounts:
        user_path_segments = user_account.GetUserDirectoryPathSegments()

        if not user_path_segments:
          continue

        if cls._IsWindowsDrivePathSegment(user_path_segments[0]):
          user_path_segments[0] = ''

        # Prevent concatenating two consecutive path segment separators.
        if not user_path_segments[-1]:
          user_path_segments.pop()

        user_path_segments.extend(path_segments[1:])

        user_path = path_separator.join(user_path_segments)
        user_paths.append(user_path)

    return user_paths

  @classmethod
  def _ExpandUsersVariablePathSegments(
      cls, path_segments, path_separator, user_accounts):
    """Expands path segments with a users variable, such as %%users.homedir%%.

    Args:
      path_segments (list[str]): path segments.
      path_separator (str): path segment separator.
      user_accounts (list[UserAccountArtifact]): user accounts.

    Returns:
      list[str]: paths for which the users variables have been expanded.
    """
    if not path_segments:
      return []

    path_segments_lower = [
        path_segment.lower() for path_segment in path_segments]

    if path_segments_lower[0] in ('%%users.homedir%%', '%%users.userprofile%%'):
      return cls._ExpandUsersHomeDirectoryPathSegments(
          path_segments, path_separator, user_accounts)

    path_expansions = cls._PATH_EXPANSIONS_PER_USERS_VARIABLE.get(
        path_segments[0], None)

    if path_expansions:
      expanded_paths = []

      for path_expansion in path_expansions:
        expanded_path_segments = list(path_expansion)
        expanded_path_segments.extend(path_segments[1:])

        paths = cls._ExpandUsersVariablePathSegments(
            expanded_path_segments, path_separator, user_accounts)
        expanded_paths.extend(paths)

      return expanded_paths

    if cls._IsWindowsDrivePathSegment(path_segments[0]):
      path_segments[0] = ''

    # TODO: add support for %%users.username%%
    path = path_separator.join(path_segments)
    return [path]

  @classmethod
<<<<<<< HEAD
  def ExpandUsersVariablePath(cls, path, path_separator, user_accounts):
    """Expands a path with a users variable, e.g. %%users.homedir%%.

    Args:
      path (str): path with users variable.
      path_separator (str): path segment separator.
      user_accounts (list[UserAccountArtifact]): user accounts.

    Returns:
      list[str]: paths for which the users variables have been expanded.
    """
=======
  def _IsWindowsDrivePathSegment(cls, path_segment):
    """Determines if the path segment contains a Windows Drive indicator.

    A drive indicator can be a drive letter or %SystemDrive%.

    Args:
      path_segment (str): path segment.

    Returns:
      bool: True if the path segment contains a Windows Drive indicator.
    """
    if (len(path_segment) == 2 and path_segment[1] == ':' and
        path_segment[0].isalpha()):
      return True

    path_segment = path_segment.upper()
    return path_segment in ('%%ENVIRON_SYSTEMDRIVE%%', '%SYSTEMDRIVE%')

  @classmethod
  def ExpandGlobStars(cls, path, path_separator):
    """Expands globstars "**" in a path.

    A globstar "**" will recursively match all files and zero or more
    directories and subdirectories.

    By default the maximum recursion depth is 10 subdirectories, a numeric
    values after the globstar, such as "**5", can be used to define the maximum
    recursion depth.

    Args:
      path (str): path to be expanded.
      path_separator (str): path segment separator.

    Returns:
      list[str]: String path expanded for each glob.
    """
    expanded_paths = []

    path_segments = path.split(path_separator)
    last_segment_index = len(path_segments) - 1
    for segment_index, path_segment in enumerate(path_segments):
      recursion_depth = None
      if path_segment.startswith('**'):
        if len(path_segment) == 2:
          recursion_depth = 10
        else:
          try:
            recursion_depth = int(path_segment[2:], 10)
          except (TypeError, ValueError):
            logger.warning((
                'Globstar with suffix "{0:s}" in path "{1:s}" not '
                'supported.').format(path_segment, path))

      elif '**' in path_segment:
        logger.warning((
            'Globstar with prefix "{0:s}" in path "{1:s}" not '
            'supported.').format(path_segment, path))

      if recursion_depth is not None:
        if recursion_depth <= 1 or recursion_depth > cls._RECURSIVE_GLOB_LIMIT:
          logger.warning((
              'Globstar "{0:s}" in path "{1:s}" exceed recursion maximum '
              'recursion depth, limiting to: {2:d}.').format(
                  path_segment, path, cls._RECURSIVE_GLOB_LIMIT))
          recursion_depth = cls._RECURSIVE_GLOB_LIMIT

        next_segment_index = segment_index + 1
        for expanded_path_segment in [
            ['*'] * depth for depth in range(1, recursion_depth + 1)]:
          expanded_path_segments = list(path_segments[:segment_index])
          expanded_path_segments.extend(expanded_path_segment)
          if next_segment_index <= last_segment_index:
            expanded_path_segments.extend(path_segments[next_segment_index:])

          expanded_path = path_separator.join(expanded_path_segments)
          expanded_paths.append(expanded_path)

    return expanded_paths or [path]

  @classmethod
  def ExpandUsersVariablePath(cls, path, path_separator, user_accounts):
    """Expands a path with a users variable, such as %%users.homedir%%.

    Args:
      path (str): path with users variable.
      path_separator (str): path segment separator.
      user_accounts (list[UserAccountArtifact]): user accounts.

    Returns:
      list[str]: paths for which the users variables have been expanded.
    """
>>>>>>> 21063447
    path_segments = path.split(path_separator)
    return cls._ExpandUsersVariablePathSegments(
        path_segments, path_separator, user_accounts)

  @classmethod
  def ExpandWindowsPath(cls, path, environment_variables):
    """Expands a Windows path containing environment variables.

    Args:
      path (str): Windows path with environment variables.
      environment_variables (list[EnvironmentVariableArtifact]): environment
          variables.

    Returns:
      str: expanded Windows path.
    """
    path_segments = path.split('\\')
    path_segments = cls.ExpandWindowsPathSegments(
        path_segments, environment_variables)
    return '\\'.join(path_segments)
<<<<<<< HEAD

  @classmethod
  def ExpandWindowsPathSegments(cls, path_segments, environment_variables):
    """Expands a Windows path segments containing environment variables.

    Args:
      path_segments (list[str]): Windows path segments with environment
          variables.
      environment_variables (list[EnvironmentVariableArtifact]): environment
          variables.

=======

  @classmethod
  def ExpandWindowsPathSegments(cls, path_segments, environment_variables):
    """Expands a Windows path segments containing environment variables.

    Args:
      path_segments (list[str]): Windows path segments with environment
          variables.
      environment_variables (list[EnvironmentVariableArtifact]): environment
          variables.

>>>>>>> 21063447
    Returns:
      list[str]: expanded Windows path segments.
    """
    if environment_variables is None:
      environment_variables = []

    lookup_table = {}
    if environment_variables:
      for environment_variable in environment_variables:
        attribute_name = environment_variable.name.upper()
        attribute_value = environment_variable.value
        if not isinstance(attribute_value, py2to3.STRING_TYPES):
          continue

        lookup_table[attribute_name] = attribute_value

    # Make a copy of path_segments since this loop can change it.
    for index, path_segment in enumerate(list(path_segments)):
      if (len(path_segment) <= 2 or not path_segment.startswith('%') or
          not path_segment.endswith('%')):
        continue

      path_segment_upper_case = path_segment.upper()
      if path_segment_upper_case.startswith('%%ENVIRON_'):
        lookup_key = path_segment_upper_case[10:-2]
      else:
        lookup_key = path_segment_upper_case[1:-1]
      path_segment = lookup_table.get(lookup_key, path_segment)
      path_segment = path_segment.split('\\')

      expanded_path_segments = list(path_segments[:index])
      expanded_path_segments.extend(path_segment)
      expanded_path_segments.extend(path_segments[index + 1:])

      path_segments = expanded_path_segments

    if cls._IsWindowsDrivePathSegment(path_segments[0]):
      path_segments[0] = ''

    return path_segments

  @classmethod
  def GetDisplayNameForPathSpec(
      cls, path_spec, mount_path=None, text_prepend=None):
    """Retrieves the display name of a path specification.

    Args:
      path_spec (dfvfs.PathSpec): path specification.
      mount_path (Optional[str]): path where the file system that is used
          by the path specification is mounted, such as "/mnt/image". The
          mount path will be stripped from the absolute path defined by
          the path specification.
      text_prepend (Optional[str]): text to prepend.

    Returns:
      str: human readable version of the path specification or None.
    """
    if not path_spec:
      return None

    relative_path = cls.GetRelativePathForPathSpec(
        path_spec, mount_path=mount_path)
    if not relative_path:
      return path_spec.type_indicator

    if text_prepend:
      relative_path = '{0:s}{1:s}'.format(text_prepend, relative_path)

    parent_path_spec = path_spec.parent
    if parent_path_spec and path_spec.type_indicator in (
        dfvfs_definitions.TYPE_INDICATOR_BZIP2,
        dfvfs_definitions.TYPE_INDICATOR_GZIP):
      parent_path_spec = parent_path_spec.parent

    if parent_path_spec and parent_path_spec.type_indicator == (
        dfvfs_definitions.TYPE_INDICATOR_VSHADOW):
      store_index = getattr(path_spec.parent, 'store_index', None)
      if store_index is not None:
        return 'VSS{0:d}:{1:s}:{2:s}'.format(
            store_index + 1, path_spec.type_indicator, relative_path)

    return '{0:s}:{1:s}'.format(path_spec.type_indicator, relative_path)

  @classmethod
  def GetRelativePathForPathSpec(cls, path_spec, mount_path=None):
    """Retrieves the relative path of a path specification.

    If a mount path is defined the path will be relative to the mount point,
    otherwise the path is relative to the root of the file system that is used
    by the path specification.

    Args:
      path_spec (dfvfs.PathSpec): path specification.
      mount_path (Optional[str]): path where the file system that is used
          by the path specification is mounted, such as "/mnt/image". The
          mount path will be stripped from the absolute path defined by
          the path specification.

    Returns:
      str: relative path or None.
    """
    if not path_spec:
      return None

    # TODO: Solve this differently, quite possibly inside dfVFS using mount
    # path spec.
    location = getattr(path_spec, 'location', None)
    if not location and path_spec.HasParent():
      location = getattr(path_spec.parent, 'location', None)

    if not location:
      return None

    data_stream = getattr(path_spec, 'data_stream', None)
    if data_stream:
      location = '{0:s}:{1:s}'.format(location, data_stream)

    if path_spec.type_indicator != dfvfs_definitions.TYPE_INDICATOR_OS:
      return location

    # If we are parsing a mount point we don't want to include the full
    # path to file's location here, we are only interested in the path
    # relative to the mount point.
    if mount_path and location.startswith(mount_path):
      location = location[len(mount_path):]

    return location<|MERGE_RESOLUTION|>--- conflicted
+++ resolved
@@ -26,7 +26,6 @@
       '%%users.temp%%': [
           ['%%users.localappdata%%', 'Temp']]}
 
-<<<<<<< HEAD
   @classmethod
   def _ExpandUsersHomeDirectoryPathSegments(
       cls, path_segments, path_separator, user_accounts):
@@ -80,7 +79,7 @@
   @classmethod
   def _ExpandUsersVariablePathSegments(
       cls, path_segments, path_separator, user_accounts):
-    """Expands path segments with a users variable, e.g. %%users.homedir%%.
+    """Expands path segments with a users variable, such as %%users.homedir%%.
 
     Args:
       path_segments (list[str]): path segments.
@@ -124,136 +123,6 @@
     return [path]
 
   @classmethod
-  def _IsWindowsDrivePathSegment(cls, path_segment):
-    """Determines if the path segment contains a Windows Drive indicator.
-
-    A drive indicator can be a drive letter or %SystemDrive%.
-
-    Args:
-      path_segment (str): path segment.
-
-    Returns:
-      bool: True if the path segment contains a Windows Drive indicator.
-    """
-    if (len(path_segment) == 2 and path_segment[1] == ':' and
-        path_segment[0].isalpha()):
-      return True
-
-    path_segment = path_segment.upper()
-    return path_segment in ('%%ENVIRON_SYSTEMDRIVE%%', '%SYSTEMDRIVE%')
-
-=======
->>>>>>> 21063447
-  @classmethod
-  def _ExpandUsersHomeDirectoryPathSegments(
-      cls, path_segments, path_separator, user_accounts):
-    """Expands a path to contain all users home or profile directories.
-
-    Expands the artifacts path variable "%%users.homedir%%" or
-    "%%users.userprofile%%".
-
-    Args:
-      path_segments (list[str]): path segments.
-      path_separator (str): path segment separator.
-      user_accounts (list[UserAccountArtifact]): user accounts.
-
-    Returns:
-      list[str]: paths returned for user accounts without a drive indicator.
-    """
-    if not path_segments:
-      return []
-
-    user_paths = []
-
-    first_path_segment = path_segments[0].lower()
-    if first_path_segment not in ('%%users.homedir%%', '%%users.userprofile%%'):
-      if cls._IsWindowsDrivePathSegment(path_segments[0]):
-        path_segments[0] = ''
-
-      user_path = path_separator.join(path_segments)
-      user_paths.append(user_path)
-
-    else:
-      for user_account in user_accounts:
-        user_path_segments = user_account.GetUserDirectoryPathSegments()
-
-        if not user_path_segments:
-          continue
-
-        if cls._IsWindowsDrivePathSegment(user_path_segments[0]):
-          user_path_segments[0] = ''
-
-        # Prevent concatenating two consecutive path segment separators.
-        if not user_path_segments[-1]:
-          user_path_segments.pop()
-
-        user_path_segments.extend(path_segments[1:])
-
-        user_path = path_separator.join(user_path_segments)
-        user_paths.append(user_path)
-
-    return user_paths
-
-  @classmethod
-  def _ExpandUsersVariablePathSegments(
-      cls, path_segments, path_separator, user_accounts):
-    """Expands path segments with a users variable, such as %%users.homedir%%.
-
-    Args:
-      path_segments (list[str]): path segments.
-      path_separator (str): path segment separator.
-      user_accounts (list[UserAccountArtifact]): user accounts.
-
-    Returns:
-      list[str]: paths for which the users variables have been expanded.
-    """
-    if not path_segments:
-      return []
-
-    path_segments_lower = [
-        path_segment.lower() for path_segment in path_segments]
-
-    if path_segments_lower[0] in ('%%users.homedir%%', '%%users.userprofile%%'):
-      return cls._ExpandUsersHomeDirectoryPathSegments(
-          path_segments, path_separator, user_accounts)
-
-    path_expansions = cls._PATH_EXPANSIONS_PER_USERS_VARIABLE.get(
-        path_segments[0], None)
-
-    if path_expansions:
-      expanded_paths = []
-
-      for path_expansion in path_expansions:
-        expanded_path_segments = list(path_expansion)
-        expanded_path_segments.extend(path_segments[1:])
-
-        paths = cls._ExpandUsersVariablePathSegments(
-            expanded_path_segments, path_separator, user_accounts)
-        expanded_paths.extend(paths)
-
-      return expanded_paths
-
-    if cls._IsWindowsDrivePathSegment(path_segments[0]):
-      path_segments[0] = ''
-
-    # TODO: add support for %%users.username%%
-    path = path_separator.join(path_segments)
-    return [path]
-
-  @classmethod
-<<<<<<< HEAD
-  def ExpandUsersVariablePath(cls, path, path_separator, user_accounts):
-    """Expands a path with a users variable, e.g. %%users.homedir%%.
-
-    Args:
-      path (str): path with users variable.
-      path_separator (str): path segment separator.
-      user_accounts (list[UserAccountArtifact]): user accounts.
-
-    Returns:
-      list[str]: paths for which the users variables have been expanded.
-    """
-=======
   def _IsWindowsDrivePathSegment(cls, path_segment):
     """Determines if the path segment contains a Windows Drive indicator.
 
@@ -345,7 +214,6 @@
     Returns:
       list[str]: paths for which the users variables have been expanded.
     """
->>>>>>> 21063447
     path_segments = path.split(path_separator)
     return cls._ExpandUsersVariablePathSegments(
         path_segments, path_separator, user_accounts)
@@ -366,7 +234,6 @@
     path_segments = cls.ExpandWindowsPathSegments(
         path_segments, environment_variables)
     return '\\'.join(path_segments)
-<<<<<<< HEAD
 
   @classmethod
   def ExpandWindowsPathSegments(cls, path_segments, environment_variables):
@@ -378,19 +245,6 @@
       environment_variables (list[EnvironmentVariableArtifact]): environment
           variables.
 
-=======
-
-  @classmethod
-  def ExpandWindowsPathSegments(cls, path_segments, environment_variables):
-    """Expands a Windows path segments containing environment variables.
-
-    Args:
-      path_segments (list[str]): Windows path segments with environment
-          variables.
-      environment_variables (list[EnvironmentVariableArtifact]): environment
-          variables.
-
->>>>>>> 21063447
     Returns:
       list[str]: expanded Windows path segments.
     """
