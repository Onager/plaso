--- conflicted
+++ resolved
@@ -81,23 +81,12 @@
       parser_filter_expression (Optional[str]): parser filter expression,
           where None represents all parsers and plugins.
 
-<<<<<<< HEAD
-          The parser filter expression is a comma separated value string that
-          denotes a list of parser names to include and/or exclude. Each entry
-          can have the value of:
-
-          * An exact match of a list of parsers, or a preset (see
-            data/presets.yaml for the list of predefined presets).
-          * A name of a single parser (case insensitive), e.g. msiecf.
-          * A glob name for a single parser, e.g. '*msie*' (case insensitive).
-=======
           A parser filter expression is a comma separated value string that
           denotes which parsers and plugins should be used. See
           filters/parser_filter.py for details of the expression syntax.
 
           This function does not support presets, and requires a parser
           filter expression where presets have been expanded.
->>>>>>> 21063447
     """
     super(EventExtractionWorker, self).__init__()
     self._abort = False
