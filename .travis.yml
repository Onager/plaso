--- conflicted
+++ resolved
@@ -10,13 +10,8 @@
     python: 3.6
     services:
     - docker
-<<<<<<< HEAD
-  - name: "Fedora Core 29 (Docker) with Python 2.7"
-    env: FEDORA_VERSION="29"
-=======
   - name: "Fedora Core 30 (Docker) with Python 2.7"
     env: FEDORA_VERSION="30"
->>>>>>> 21063447
     os: linux
     dist: xenial
     sudo: required
@@ -25,13 +20,8 @@
     python: 2.7
     services:
     - docker
-<<<<<<< HEAD
-  - name: "Fedora Core 29 (Docker) with Python 3.7"
-    env: FEDORA_VERSION="29"
-=======
   - name: "Fedora Core 30 (Docker) with Python 3.7"
     env: FEDORA_VERSION="30"
->>>>>>> 21063447
     os: linux
     dist: xenial
     sudo: required
