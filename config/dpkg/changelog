<<<<<<< HEAD
plaso (20190531-1) unstable; urgency=low

  * Auto-generated

 -- Log2Timeline maintainers <log2timeline-maintainers@googlegroups.com>  Fri, 31 May 2019 20:25:25 +0200
=======
plaso (20190916-1) unstable; urgency=low

  * Auto-generated

 -- Log2Timeline maintainers <log2timeline-maintainers@googlegroups.com>  Mon, 16 Sep 2019 16:15:10 +0200
>>>>>>> 21063447
<|MERGE_RESOLUTION|>--- conflicted
+++ resolved
@@ -1,13 +1,5 @@
-<<<<<<< HEAD
-plaso (20190531-1) unstable; urgency=low
-
-  * Auto-generated
-
- -- Log2Timeline maintainers <log2timeline-maintainers@googlegroups.com>  Fri, 31 May 2019 20:25:25 +0200
-=======
 plaso (20190916-1) unstable; urgency=low
 
   * Auto-generated
 
- -- Log2Timeline maintainers <log2timeline-maintainers@googlegroups.com>  Mon, 16 Sep 2019 16:15:10 +0200
->>>>>>> 21063447
+ -- Log2Timeline maintainers <log2timeline-maintainers@googlegroups.com>  Mon, 16 Sep 2019 16:15:10 +0200